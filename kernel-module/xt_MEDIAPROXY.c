#include <linux/types.h>
#include <linux/module.h>
#include <linux/skbuff.h>
#include <linux/ip.h>
#include <linux/udp.h>
#include <linux/icmp.h>
#include <linux/version.h>
#include <linux/err.h>
#include <linux/crypto.h>
#include <crypto/aes.h>
#include <crypto/hash.h>
#include <net/icmp.h>
#include <net/ip.h>
#include <net/ipv6.h>
#include <net/tcp.h>
#include <net/route.h>
#include <net/dst.h>
#include <linux/proc_fs.h>
#include <linux/spinlock.h>
#include <linux/netfilter_ipv4/ip_tables.h>
#include <linux/netfilter_ipv4.h>
#include <linux/netfilter_ipv6.h>
#include <linux/netfilter/x_tables.h>
#ifndef __MP_EXTERNAL
#include <linux/netfilter/xt_MEDIAPROXY.h>
#else
#include "xt_MEDIAPROXY.h"
#endif

MODULE_LICENSE("GPL");




#define MAX_ID 64 /* - 1 */
#define MAX_SKB_TAIL_ROOM (128 + 20)

#define MIPF		"%i:%02x%02x%02x%02x%02x%02x%02x%02x%02x%02x%02x%02x%02x%02x%02x%02x:%u"
#define MIPP(x)		(x).family,		\
			(x).u8[0],		\
			(x).u8[1],		\
			(x).u8[2],		\
			(x).u8[3],		\
			(x).u8[4],		\
			(x).u8[5],		\
			(x).u8[6],		\
			(x).u8[7],		\
			(x).u8[8],		\
			(x).u8[9],		\
			(x).u8[10],		\
			(x).u8[11],		\
			(x).u8[12],		\
			(x).u8[13],		\
			(x).u8[14],		\
			(x).u8[15],		\
			(x).port

#if 0
#define DBG(x...) printk(KERN_DEBUG x)
#else
#define DBG(x...) ((void)0)
#endif



#if LINUX_VERSION_CODE < KERNEL_VERSION(3,10,0)
#define PDE_DATA(i) (PDE(i)->data)
#endif




struct mp_hmac;
struct mp_cipher;
struct rtp_parsed;
struct mp_crypto_context;




static struct proc_dir_entry *my_proc_root;
static struct proc_dir_entry *proc_list;
static struct proc_dir_entry *proc_control;
static struct mediaproxy_table *table[MAX_ID];
static rwlock_t table_lock;




static ssize_t proc_control_write(struct file *, const char __user *, size_t, loff_t *);
static int proc_control_open(struct inode *, struct file *);
static int proc_control_close(struct inode *, struct file *);

static ssize_t proc_status(struct file *, char __user *, size_t, loff_t *);

static ssize_t proc_main_control_write(struct file *, const char __user *, size_t, loff_t *);
static int proc_main_control_open(struct inode *, struct file *);
static int proc_main_control_close(struct inode *, struct file *);

static int proc_list_open(struct inode *, struct file *);

static void *proc_list_start(struct seq_file *, loff_t *);
static void proc_list_stop(struct seq_file *, void *);
static void *proc_list_next(struct seq_file *, void *, loff_t *);
static int proc_list_show(struct seq_file *, void *);

static int proc_blist_open(struct inode *, struct file *);
static int proc_blist_close(struct inode *, struct file *);
static ssize_t proc_blist_read(struct file *, char __user *, size_t, loff_t *);

static int proc_main_list_open(struct inode *, struct file *);

static void *proc_main_list_start(struct seq_file *, loff_t *);
static void proc_main_list_stop(struct seq_file *, void *);
static void *proc_main_list_next(struct seq_file *, void *, loff_t *);
static int proc_main_list_show(struct seq_file *, void *);

static void table_push(struct mediaproxy_table *);
static struct mediaproxy_target *get_target(struct mediaproxy_table *, u_int16_t);

static int aes_f8_session_key_init(struct mp_crypto_context *, struct mediaproxy_srtp *);
static int srtp_encrypt_aes_cm(struct mp_crypto_context *, struct mediaproxy_srtp *,
		struct rtp_parsed *, u_int64_t);
static int srtp_encrypt_aes_f8(struct mp_crypto_context *, struct mediaproxy_srtp *,
		struct rtp_parsed *, u_int64_t);






struct mp_crypto_context {
	spinlock_t			lock; /* protects roc and last_index */
	unsigned char			session_key[16];
	unsigned char			session_salt[14];
	unsigned char			session_auth_key[20];
	u_int32_t			roc;
	struct crypto_cipher		*tfm[2];
	struct crypto_shash		*shash;
	const struct mp_cipher		*cipher;
	const struct mp_hmac		*hmac;
};

struct mediaproxy_target {
	atomic_t			refcnt;
	u_int32_t			table;
	struct mediaproxy_target_info	target;

	spinlock_t			stats_lock;
	struct mediaproxy_stats		stats;

	struct mp_crypto_context	decrypt;
	struct mp_crypto_context	encrypt;
};

struct mediaproxy_table {
	atomic_t			refcnt;
	rwlock_t			target_lock;
	pid_t				pid;

	u_int32_t			id;
	struct proc_dir_entry		*proc;
	struct proc_dir_entry		*status;
	struct proc_dir_entry		*control;
	struct proc_dir_entry		*list;
	struct proc_dir_entry		*blist;

	struct mediaproxy_target	**target[256];

	unsigned int			buckets;
	unsigned int			targets;
};

struct mp_cipher {
	enum mediaproxy_cipher		id;
	const char			*name;
	const char			*tfm_name;
	int				(*decrypt)(struct mp_crypto_context *, struct mediaproxy_srtp *,
			struct rtp_parsed *, u_int64_t);
	int				(*encrypt)(struct mp_crypto_context *, struct mediaproxy_srtp *,
			struct rtp_parsed *, u_int64_t);
	int				(*session_key_init)(struct mp_crypto_context *, struct mediaproxy_srtp *);
};

struct mp_hmac {
	enum mediaproxy_hmac		id;
	const char			*name;
	const char			*tfm_name;
};

/* XXX shared */
struct rtp_header {
	unsigned char v_p_x_cc;
	unsigned char m_pt;
	u_int16_t seq_num;
	u_int32_t timestamp;
	u_int32_t ssrc;
	u_int32_t csrc[];
} __attribute__ ((packed));
struct rtp_extension {
	u_int16_t undefined;
	u_int16_t length;
} __attribute__ ((packed));


struct rtp_parsed {
	struct rtp_header		*header;
	unsigned int			header_len;
	unsigned char			*payload;
	unsigned int			payload_len;
};








static const struct file_operations proc_control_ops = {
	.write			= proc_control_write,
	.open			= proc_control_open,
	.release		= proc_control_close,
};

static const struct file_operations proc_main_control_ops = {
	.write			= proc_main_control_write,
	.open			= proc_main_control_open,
	.release		= proc_main_control_close,
};

static const struct file_operations proc_status_ops = {
	.read			= proc_status,
};

static const struct file_operations proc_list_ops = {
	.open			= proc_list_open,
	.read			= seq_read,
	.llseek			= seq_lseek,
	.release		= seq_release,
};

static const struct file_operations proc_blist_ops = {
	.open			= proc_blist_open,
	.read			= proc_blist_read,
	.release		= proc_blist_close,
};

static const struct seq_operations proc_list_seq_ops = {
	.start			= proc_list_start,
	.next			= proc_list_next,
	.stop			= proc_list_stop,
	.show			= proc_list_show,
};

static const struct file_operations proc_main_list_ops = {
	.open			= proc_main_list_open,
	.read			= seq_read,
	.llseek			= seq_lseek,
	.release		= seq_release,
};

static const struct seq_operations proc_main_list_seq_ops = {
	.start			= proc_main_list_start,
	.next			= proc_main_list_next,
	.stop			= proc_main_list_stop,
	.show			= proc_main_list_show,
};

static const struct mp_cipher mp_ciphers[] = {
	[MPC_INVALID] = {
		.id		= MPC_INVALID,
		.name		= NULL,
	},
	[MPC_NULL] = {
		.id		= MPC_NULL,
		.name		= "NULL",
	},
	[MPC_AES_CM] = {
		.id		= MPC_AES_CM,
		.name		= "AES-CM",
		.tfm_name	= "aes",
		.decrypt	= srtp_encrypt_aes_cm,
		.encrypt	= srtp_encrypt_aes_cm,
	},
	[MPC_AES_F8] = {
		.id		= MPC_AES_F8,
		.name		= "AES-F8",
		.tfm_name	= "aes",
		.decrypt	= srtp_encrypt_aes_f8,
		.encrypt	= srtp_encrypt_aes_f8,
		.session_key_init = aes_f8_session_key_init,
	},
};

static const struct mp_hmac mp_hmacs[] = {
	[MPH_INVALID] = {
		.id		= MPH_INVALID,
		.name		= NULL,
	},
	[MPH_NULL] = {
		.id		= MPH_NULL,
		.name		= "NULL",
	},
	[MPH_HMAC_SHA1] = {
		.id		= MPH_HMAC_SHA1,
		.name		= "HMAC-SHA1",
		.tfm_name	= "hmac(sha1)",
	},
};





static struct mediaproxy_table *new_table(void) {
	struct mediaproxy_table *t;

	DBG("Creating new table\n");

	if (!try_module_get(THIS_MODULE))
		return NULL;

	t = kmalloc(sizeof(*t), GFP_KERNEL);
	if (!t) {
		module_put(THIS_MODULE);
		return NULL;
	}

	memset(t, 0, sizeof(*t));

	atomic_set(&t->refcnt, 1);
	rwlock_init(&t->target_lock);
	t->id = -1;

	return t;
}




static void table_hold(struct mediaproxy_table *t) {
	atomic_inc(&t->refcnt);
}





static int table_create_proc(struct mediaproxy_table *t, u_int32_t id) {
	char num[10];

	sprintf(num, "%u", id);

<<<<<<< HEAD
	t->proc = proc_mkdir_mode(num, S_IRUGO | S_IXUGO, my_proc_root);
=======
#if LINUX_VERSION_CODE < KERNEL_VERSION(3,0,0)
	t->proc = create_proc_entry(num, S_IFDIR | S_IRUGO | S_IXUGO, my_proc_root);
#else
	t->proc = proc_mkdir_mode(num, S_IRUGO | S_IXUGO, my_proc_root);
#endif
>>>>>>> 05978178
	if (!t->proc)
		return -1;

	t->status = proc_create_data("status", S_IFREG | S_IRUGO, t->proc, &proc_status_ops,
		(void *) (unsigned long) id);
	if (!t->status)
		return -1;

	t->control = proc_create_data("control", S_IFREG | S_IWUSR | S_IWGRP, t->proc,
			&proc_control_ops, (void *) (unsigned long) id);
	if (!t->control)
		return -1;

	t->list = proc_create_data("list", S_IFREG | S_IRUGO, t->proc,
			&proc_list_ops, (void *) (unsigned long) id);
	if (!t->list)
		return -1;

	t->blist = proc_create_data("blist", S_IFREG | S_IRUGO, t->proc,
			&proc_blist_ops, (void *) (unsigned long) id);
	if (!t->blist)
		return -1;

	return 0;
}




static struct mediaproxy_table *new_table_link(u_int32_t id) {
	struct mediaproxy_table *t;
	unsigned long flags;

	if (id >= MAX_ID)
		return NULL;

	t = new_table();
	if (!t) {
		printk(KERN_WARNING "xt_MEDIAPROXY out of memory\n");
		return NULL;
	}

	write_lock_irqsave(&table_lock, flags);
	if (table[id]) {
		write_unlock_irqrestore(&table_lock, flags);
		table_push(t);
		printk(KERN_WARNING "xt_MEDIAPROXY duplicate ID %u\n", id);
		return NULL;
	}

	table_hold(t);
	table[id] = t;
	t->id = id;
	write_unlock_irqrestore(&table_lock, flags);

	if (table_create_proc(t, id))
		printk(KERN_WARNING "xt_MEDIAPROXY failed to create /proc entry for ID %u\n", id);


	return t;
}





static void free_crypto_context(struct mp_crypto_context *c) {
	int i;

	for (i = 0; i < ARRAY_SIZE(c->tfm); i++) {
		if (c->tfm[i])
			crypto_free_cipher(c->tfm[i]);
	}
	if (c->shash)
		crypto_free_shash(c->shash);
}

static void target_push(struct mediaproxy_target *t) {
	if (!t)
		return;

	if (!atomic_dec_and_test(&t->refcnt))
		return;

	DBG("Freeing target\n");

	free_crypto_context(&t->decrypt);
	free_crypto_context(&t->encrypt);

	kfree(t);
}






static void target_hold(struct mediaproxy_target *t) {
	atomic_inc(&t->refcnt);
}






static void clear_proc(struct proc_dir_entry **e) {
	if (!e || !*e)
		return;

#if LINUX_VERSION_CODE < KERNEL_VERSION(3,10,0)
	remove_proc_entry((*e)->name, (*e)->parent);
#else
	proc_remove(*e);
#endif
	*e = NULL;
}





static void table_push(struct mediaproxy_table *t) {
	int i, j;

	if (!t)
		return;

	if (!atomic_dec_and_test(&t->refcnt))
		return;

	DBG("Freeing table\n");

	for (i = 0; i < 256; i++) {
		if (!t->target[i])
			continue;

		for (j = 0; j < 256; j++) {
			if (!t->target[i][j])
				continue;
			t->target[i][j]->table = -1;
			target_push(t->target[i][j]);
			t->target[i][j] = NULL;
		}

		kfree(t->target[i]);
		t->target[i] = NULL;
	}

	clear_proc(&t->status);
	clear_proc(&t->control);
	clear_proc(&t->list);
	clear_proc(&t->blist);
	clear_proc(&t->proc);

	kfree(t);

	module_put(THIS_MODULE);
}




static int unlink_table(struct mediaproxy_table *t) {
	unsigned long flags;

	if (t->id >= MAX_ID)
		return -EINVAL;

	DBG("Unlinking table %u\n", t->id);

	write_lock_irqsave(&table_lock, flags);
	if (t->id >= MAX_ID || table[t->id] != t) {
		write_unlock_irqrestore(&table_lock, flags);
		return -EINVAL;
	}
	if (t->pid) {
		write_unlock_irqrestore(&table_lock, flags);
		return -EBUSY;
	}
	table[t->id] = NULL;
	t->id = -1;
	write_unlock_irqrestore(&table_lock, flags);

	clear_proc(&t->status);
	clear_proc(&t->control);
	clear_proc(&t->list);
	clear_proc(&t->blist);
	clear_proc(&t->proc);

	table_push(t);

	return 0;
}




static struct mediaproxy_table *get_table(u_int32_t id) {
	struct mediaproxy_table *t;
	unsigned long flags;

	if (id >= MAX_ID)
		return NULL;

	read_lock_irqsave(&table_lock, flags);
	t = table[id];
	if (t)
		table_hold(t);
	read_unlock_irqrestore(&table_lock, flags);

	return t;
}




static ssize_t proc_status(struct file *f, char __user *b, size_t l, loff_t *o) {
	struct inode *inode;
	char buf[256];
	struct mediaproxy_table *t;
	int len = 0;
	unsigned long flags;
	u_int32_t id;
<<<<<<< HEAD

	if (*o > 0)
		return 0;
	if (*o < 0)
		return -EINVAL;
	if (l < sizeof(buf))
		return -EINVAL;

=======

	if (*o > 0)
		return 0;
	if (*o < 0)
		return -EINVAL;
	if (l < sizeof(buf))
		return -EINVAL;

>>>>>>> 05978178
	inode = f->f_path.dentry->d_inode;
	id = (u_int32_t) (unsigned long) PDE_DATA(inode);
	t = get_table(id);
	if (!t)
		return -ENOENT;

	read_lock_irqsave(&t->target_lock, flags);
	len += sprintf(buf + len, "Refcount:    %u\n", atomic_read(&t->refcnt) - 1);
	len += sprintf(buf + len, "Control PID: %u\n", t->pid);
	len += sprintf(buf + len, "Targets:     %u\n", t->targets);
	len += sprintf(buf + len, "Buckets:     %u\n", t->buckets);
	read_unlock_irqrestore(&t->target_lock, flags);

	table_push(t);

	if (copy_to_user(b, buf, len))
		return -EFAULT;
	*o += len;

	return len;
}



static int proc_main_list_open(struct inode *i, struct file *f) {
	return seq_open(f, &proc_main_list_seq_ops);
}





static void *proc_main_list_start(struct seq_file *f, loff_t *o) {
	if (!try_module_get(THIS_MODULE))
		return NULL;
	return proc_main_list_next(f, NULL, o);
}

static void proc_main_list_stop(struct seq_file *f, void *v) {
	module_put(THIS_MODULE);
}

static void *proc_main_list_next(struct seq_file *f, void *v, loff_t *o) {	/* v is invalid */
	struct mediaproxy_table *t = NULL;
	u_int32_t id;

	if (*o < 0)
		return NULL;
	id = *o;

	while (id < MAX_ID) {
		t = get_table(id++);
		if (!t)
			continue;
		break;
	}

	*o = id;

	return t;	/* might be NULL */
}

static int proc_main_list_show(struct seq_file *f, void *v) {
	struct mediaproxy_table *g = v;

	seq_printf(f, "%u\n", g->id);
	table_push(g);

	return 0;
}





static int proc_blist_open(struct inode *i, struct file *f) {
	u_int32_t id;
	struct mediaproxy_table *t;

	id = (u_int32_t) (unsigned long) PDE_DATA(i);
	t = get_table(id);
	if (!t)
		return -ENOENT;

	table_push(t);

	return 0;
}

static int proc_blist_close(struct inode *i, struct file *f) {
	u_int32_t id;
	struct mediaproxy_table *t;

	id = (u_int32_t) (unsigned long) PDE_DATA(i);
	t = get_table(id);
	if (!t)
		return 0;

	table_push(t);

	return 0;
}

static ssize_t proc_blist_read(struct file *f, char __user *b, size_t l, loff_t *o) {
	struct inode *inode;
	u_int32_t id;
	struct mediaproxy_table *t;
	struct mediaproxy_list_entry op;
	int err;
	struct mediaproxy_target *g;
	unsigned long flags;

	if (l != sizeof(op))
		return -EINVAL;
	if (*o < 0)
		return -EINVAL;

	inode = f->f_path.dentry->d_inode;
	id = (u_int32_t) (unsigned long) PDE_DATA(inode);
	t = get_table(id);
	if (!t)
		return -ENOENT;

	for (;;) {
		err = 0;
		if (*o > 0xffff)
			goto err;

		g = get_target(t, (*o)++);
		if (g)
			break;
	}

	memset(&op, 0, sizeof(op));
	memcpy(&op.target, &g->target, sizeof(op.target));

	spin_lock_irqsave(&g->stats_lock, flags);
	memcpy(&op.stats, &g->stats, sizeof(op.stats));
	spin_unlock_irqrestore(&g->stats_lock, flags);

	spin_lock_irqsave(&g->decrypt.lock, flags);
	op.target.decrypt.last_index = g->target.decrypt.last_index;
	spin_unlock_irqrestore(&g->decrypt.lock, flags);

	spin_lock_irqsave(&g->encrypt.lock, flags);
	op.target.encrypt.last_index = g->target.encrypt.last_index;
	spin_unlock_irqrestore(&g->encrypt.lock, flags);

	target_push(g);

	err = -EFAULT;
	if (copy_to_user(b, &op, sizeof(op)))
		goto err;

	table_push(t);
	return l;

err:
	table_push(t);
	return err;
}





static int proc_list_open(struct inode *i, struct file *f) {
	int err;
	struct seq_file *p;
	u_int32_t id;
	struct mediaproxy_table *t;

	id = (u_int32_t) (unsigned long) PDE_DATA(i);
	t = get_table(id);
	if (!t)
		return -ENOENT;
	table_push(t);

	err = seq_open(f, &proc_list_seq_ops);
	if (err)
		return err;

	p = f->private_data;
	p->private = (void *) (unsigned long) id;

	return 0;
}




static void *proc_list_start(struct seq_file *f, loff_t *o) {
	return proc_list_next(f, NULL, o);
}

static void proc_list_stop(struct seq_file *f, void *v) {
}

static void *proc_list_next(struct seq_file *f, void *v, loff_t *o) {	/* v is invalid */
	u_int32_t id = (u_int32_t) (unsigned long) f->private;
	struct mediaproxy_target *g = NULL;
	struct mediaproxy_table *t;
	u_int16_t port;
	unsigned char hi, lo;
	unsigned long flags;

	if (*o < 0 || *o > 0xffff)
		return NULL;
	port = (u_int16_t) *o;

	t = get_table(id);
	if (!t)
		return NULL;

	hi = (port & 0xff00) >> 8;
	lo = port & 0xff;

	read_lock_irqsave(&t->target_lock, flags);
	for (;;) {
		lo++;	/* will make the iteration start from 1 */
		if (lo == 0) {
			hi++;
			if (hi == 0)
				break;
		}
		if (!t->target[hi]) {
			lo = 0xff;
			continue;
		}

		g = t->target[hi][lo];
		if (!g)
			continue;

		target_hold(g);
		break;
	}
	read_unlock_irqrestore(&t->target_lock, flags);

	*o = (hi << 8) | lo;
	table_push(t);

	return g;
}

static void proc_list_addr_print(struct seq_file *f, const char *s, const struct mp_address *a) {
	if (!a->family)
		return;

	seq_printf(f, "    %6s ", s);
	switch (a->family) {
		case AF_INET:
			seq_printf(f, "inet4 %u.%u.%u.%u:%u\n", a->u8[0], a->u8[1], a->u8[2], a->u8[3], a->port);
			break;
		case AF_INET6:
			seq_printf(f, "inet6 [%x:%x:%x:%x:%x:%x:%x:%x]:%u\n", htons(a->u16[0]), htons(a->u16[1]),
				htons(a->u16[2]), htons(a->u16[3]), htons(a->u16[4]), htons(a->u16[5]),
				htons(a->u16[6]), htons(a->u16[7]), a->port);
			break;
		default:
			seq_printf(f, "<unknown>\n");
			break;
	}
}

static void proc_list_crypto_print(struct seq_file *f, struct mp_crypto_context *c,
		struct mediaproxy_srtp *s, const char *label)
{
	int hdr = 0;

	if (c->cipher && c->cipher->id != MPC_NULL) {
		if (!hdr++)
			seq_printf(f, "    SRTP %s parameters:\n", label);
		seq_printf(f, "        cipher: %s\n", c->cipher->name ? : "<invalid>");
		if (s->mki || s->mki_len)
			seq_printf(f, "            MKI: %llu length %u\n", (unsigned long long) s->mki, s->mki_len);
	}
	if (c->hmac && c->hmac->id != MPH_NULL) {
		if (!hdr++)
			seq_printf(f, "    SRTP %s parameters:\n", label);
		seq_printf(f, "        HMAC: %s\n", c->hmac->name ? : "<invalid>");
		seq_printf(f, "            auth tag length: %u\n", s->auth_tag_len);
	}
}

static int proc_list_show(struct seq_file *f, void *v) {
	struct mediaproxy_target *g = v;
	unsigned long flags;

	seq_printf(f, "port %5u:\n", g->target.target_port);
	proc_list_addr_print(f, "src", &g->target.src_addr);
	proc_list_addr_print(f, "dst", &g->target.dst_addr);
	proc_list_addr_print(f, "mirror", &g->target.mirror_addr);
	spin_lock_irqsave(&g->stats_lock, flags);
	seq_printf(f, "    stats: %20llu bytes, %20llu packets, %20llu errors\n",
		g->stats.bytes, g->stats.packets, g->stats.errors);
	spin_unlock_irqrestore(&g->stats_lock, flags);
	proc_list_crypto_print(f, &g->decrypt, &g->target.decrypt, "decryption (incoming)");
	proc_list_crypto_print(f, &g->encrypt, &g->target.encrypt, "encryption (outgoing)");
	if (g->target.rtcp_mux)
		seq_printf(f, "    options: rtcp-mux\n");

	target_push(g);

	return 0;
}





static int table_del_target(struct mediaproxy_table *t, u_int16_t port) {
	unsigned char hi, lo;
	struct mediaproxy_target *g;
	unsigned long flags;

	if (!port)
		return -EINVAL;

	hi = (port & 0xff00) >> 8;
	lo = port & 0xff;

	write_lock_irqsave(&t->target_lock, flags);
	g = t->target[hi] ? t->target[hi][lo] : NULL;
	if (g) {
		t->target[hi][lo] = NULL;
		t->targets--;
	}
	write_unlock_irqrestore(&t->target_lock, flags);

	if (!g)
		return -ENOENT;

	target_push(g);

	return 0;
}




static int is_valid_address(struct mp_address *mpa) {
	switch (mpa->family) {
		case AF_INET:
			if (!mpa->ipv4)
				return 0;
			break;

		case AF_INET6:
			if (!mpa->u32[0] && !mpa->u32[1] && !mpa->u32[2] && !mpa->u32[3])
				return 0;
			break;

		default:
			return 0;
	}

	if (!mpa->port)
		return 0;

	return 1;
}




static int validate_srtp(struct mediaproxy_srtp *s) {
	if (s->cipher <= MPC_INVALID)
		return -1;
	if (s->cipher >= __MPC_LAST)
		return -1;
	if (s->hmac <= MPH_INVALID)
		return -1;
	if (s->hmac >= __MPH_LAST)
		return -1;
	if (s->auth_tag_len > 20)
		return -1;
	if (s->mki_len > 128)
		return -1;
	return 0;
}



/* XXX shared code */
static void aes_ctr_128(unsigned char *out, const unsigned char *in, int in_len,
		struct crypto_cipher *tfm, const unsigned char *iv)
{
	unsigned char ivx[16];
	unsigned char key_block[16];
	unsigned char *p, *q;
	unsigned int left;
	int i;
	u_int64_t *pi, *qi, *ki;

	if (!tfm)
		return;

	memcpy(ivx, iv, 16);
	pi = (void *) in;
	qi = (void *) out;
	ki = (void *) key_block;
	left = in_len;

	while (left) {
		crypto_cipher_encrypt_one(tfm, key_block, ivx);

		if (unlikely(left < 16)) {
			p = (void *) pi;
			q = (void *) qi;
			for (i = 0; i < 16; i++) {
				*q++ = *p++ ^ key_block[i];
				left--;
				if (!left)
					goto done;
			}
			panic("BUG!");
		}

		*qi++ = *pi++ ^ ki[0];
		*qi++ = *pi++ ^ ki[1];
		left -= 16;

		for (i = 15; i >= 0; i--) {
			ivx[i]++;
			if (likely(ivx[i]))
				break;
		}
	}

done:
	;
}

static void aes_f8(unsigned char *in_out, int in_len,
		struct crypto_cipher *tfm, struct crypto_cipher *iv_tfm,
		const unsigned char *iv)
{
	unsigned char key_block[16], last_key_block[16], /* S(j), S(j-1) */
		      ivx[16], /* IV' */
		      x[16];
	int i, left;
	u_int32_t j;
	unsigned char *p;
	u_int64_t *pi, *ki, *lki, *xi;
	u_int32_t *xu;

	crypto_cipher_encrypt_one(iv_tfm, ivx, iv);
	
	pi = (void *) in_out;
	ki = (void *) key_block;
	lki = (void *) last_key_block;
	xi = (void *) x;
	xu = (void *) x;
	left = in_len;
	j = 0;
	memset(last_key_block, 0, sizeof(last_key_block));

	while (left) {
		/* S(j) = E(k_e, IV' XOR j XOR S(j-1)) */
		memcpy(x, ivx, 16);

		xu[3] ^= htonl(j);

		xi[0] ^= lki[0];
		xi[1] ^= lki[1];

		crypto_cipher_encrypt_one(tfm, key_block, x);

		if (unlikely(left < 16)) {
			p = (void *) pi;
			for (i = 0; i < 16; i++) {
				*p++ ^= key_block[i];
				left--;
				if (!left)
					goto done;
			}
			panic("BUG!");
		}

		*pi++ ^= ki[0];
		*pi++ ^= ki[1];
		left -= 16;
		if (!left)
			break;

		j++;
		memcpy(last_key_block, key_block, 16);
	}

done:
	;
}

static int aes_ctr_128_no_ctx(unsigned char *out, const char *in, int in_len,
		const unsigned char *key, const unsigned char *iv)
{
	struct crypto_cipher *tfm;

	tfm = crypto_alloc_cipher("aes", 0, CRYPTO_ALG_ASYNC);
	if (IS_ERR(tfm))
		return PTR_ERR(tfm);

	crypto_cipher_setkey(tfm, key, 16);
	aes_ctr_128(out, in, in_len, tfm, iv);

	crypto_free_cipher(tfm);
	return 0;
}

static int prf_n(unsigned char *out, int len, const unsigned char *key, const unsigned char *x) {
	unsigned char iv[16];
	unsigned char o[32];
	unsigned char in[32];
	int in_len, ret;

	memcpy(iv, x, 14);
	iv[14] = iv[15] = 0;
	in_len = len > 16 ? 32 : 16;
	memset(in, 0, in_len);

	ret = aes_ctr_128_no_ctx(o, in, in_len, key, iv);
	if (ret)
		return ret;

	memcpy(out, o, len);

	return 0;
}

static int gen_session_key(unsigned char *out, int len, struct mediaproxy_srtp *s, unsigned char label) {
	unsigned char key_id[7];
	unsigned char x[14];
	int i, ret;

	memset(key_id, 0, sizeof(key_id));

	key_id[0] = label;

	memcpy(x, s->master_salt, 14);
	for (i = 13 - 6; i < 14; i++)
		x[i] = key_id[i - (13 - 6)] ^ x[i];

	ret = prf_n(out, len, s->master_key, x);
	if (ret)
		return ret;
	return 0;
}




static int aes_f8_session_key_init(struct mp_crypto_context *c, struct mediaproxy_srtp *s) {
	unsigned char m[16];
	int i, ret;

	/* m = k_s || 0x555..5 */
	memcpy(m, c->session_salt, 14);
	m[14] = m[15] = 0x55;
	/* IV' = E(k_e XOR m, IV) */
	for (i = 0; i < 16; i++)
		m[i] ^= c->session_key[i];

	c->tfm[1] = crypto_alloc_cipher("aes", 0, CRYPTO_ALG_ASYNC);
	if (IS_ERR(c->tfm[1])) {
		ret = PTR_ERR(c->tfm[1]);
		c->tfm[1] = NULL;
		goto error;
	}
	crypto_cipher_setkey(c->tfm[1], m, 16);

	return 0;

error:
	return ret;
}

static int gen_session_keys(struct mp_crypto_context *c, struct mediaproxy_srtp *s) {
	int ret;
	const char *err;

	if (s->cipher == MPC_NULL && s->hmac == MPH_NULL)
		return 0;
	err = "failed to generate session key";
	ret = gen_session_key(c->session_key, 16, s, 0x00);
	if (ret)
		goto error;
	ret = gen_session_key(c->session_auth_key, 20, s, 0x01);
	if (ret)
		goto error;
	ret = gen_session_key(c->session_salt, 14, s, 0x02);
	if (ret)
		goto error;

	if (c->cipher->tfm_name) {
		err = "failed to load cipher";
		c->tfm[0] = crypto_alloc_cipher(c->cipher->tfm_name, 0, CRYPTO_ALG_ASYNC);
		if (IS_ERR(c->tfm[0])) {
			ret = PTR_ERR(c->tfm[0]);
			c->tfm[0] = NULL;
			goto error;
		}
		crypto_cipher_setkey(c->tfm[0], c->session_key, 16);
	}

	if (c->cipher->session_key_init) {
		ret = c->cipher->session_key_init(c, s);
		if (ret)
			goto error;
	}

	if (c->hmac->tfm_name) {
		err = "failed to load HMAC";
		c->shash = crypto_alloc_shash(c->hmac->tfm_name, 0, CRYPTO_ALG_ASYNC);
		if (IS_ERR(c->shash)) {
			ret = PTR_ERR(c->shash);
			c->shash = NULL;
			goto error;
		}
		crypto_shash_setkey(c->shash, c->session_auth_key, 20);
	}

	DBG("master key %02x%02x%02x%02x%02x%02x%02x%02x%02x%02x%02x%02x%02x%02x%02x%02x\n",
			s->master_key[0], s->master_key[1], s->master_key[2], s->master_key[3],
			s->master_key[4], s->master_key[5], s->master_key[6], s->master_key[7],
			s->master_key[8], s->master_key[9], s->master_key[10], s->master_key[11],
			s->master_key[12], s->master_key[13], s->master_key[14], s->master_key[15]);
	DBG("master salt %02x%02x%02x%02x%02x%02x%02x%02x%02x%02x%02x%02x%02x%02x\n",
			s->master_salt[0], s->master_salt[1], s->master_salt[2], s->master_salt[3],
			s->master_salt[4], s->master_salt[5], s->master_salt[6], s->master_salt[7],
			s->master_salt[8], s->master_salt[9], s->master_salt[10], s->master_salt[11],
			s->master_salt[12], s->master_salt[13]);
	DBG("session key %02x%02x%02x%02x%02x%02x%02x%02x%02x%02x%02x%02x%02x%02x%02x%02x\n",
			c->session_key[0], c->session_key[1], c->session_key[2], c->session_key[3],
			c->session_key[4], c->session_key[5], c->session_key[6], c->session_key[7],
			c->session_key[8], c->session_key[9], c->session_key[10], c->session_key[11],
			c->session_key[12], c->session_key[13], c->session_key[14], c->session_key[15]);
	DBG("session salt %02x%02x%02x%02x%02x%02x%02x%02x%02x%02x%02x%02x%02x%02x\n",
			c->session_salt[0], c->session_salt[1], c->session_salt[2], c->session_salt[3],
			c->session_salt[4], c->session_salt[5], c->session_salt[6], c->session_salt[7],
			c->session_salt[8], c->session_salt[9], c->session_salt[10], c->session_salt[11],
			c->session_salt[12], c->session_salt[13]);
	DBG("session auth key %02x%02x%02x%02x%02x%02x%02x%02x%02x%02x%02x%02x%02x%02x%02x%02x%02x%02x%02x%02x\n",
			c->session_auth_key[0], c->session_auth_key[1], c->session_auth_key[2], c->session_auth_key[3],
			c->session_auth_key[4], c->session_auth_key[5], c->session_auth_key[6], c->session_auth_key[7],
			c->session_auth_key[8], c->session_auth_key[9], c->session_auth_key[10], c->session_auth_key[11],
			c->session_auth_key[12], c->session_auth_key[13], c->session_auth_key[14], c->session_auth_key[15],
			c->session_auth_key[16], c->session_auth_key[17], c->session_auth_key[18], c->session_auth_key[19]);
	return 0;

error:
	free_crypto_context(c);
	printk(KERN_ERR "Failed to generate session keys: %s\n", err);
	return ret;
}



static void crypto_context_init(struct mp_crypto_context *c, struct mediaproxy_srtp *s) {
	c->cipher = &mp_ciphers[s->cipher];
	c->hmac = &mp_hmacs[s->hmac];
}

static int table_new_target(struct mediaproxy_table *t, struct mediaproxy_target_info *i, int update) {
	unsigned char hi, lo;
	struct mediaproxy_target *g;
	struct mediaproxy_target **gp;
	struct mediaproxy_target *og = NULL;
	int err;
	unsigned long flags;

	if (!i->target_port)
		return -EINVAL;
	if (!is_valid_address(&i->src_addr))
		return -EINVAL;
	if (!is_valid_address(&i->dst_addr))
		return -EINVAL;
	if (i->src_addr.family != i->dst_addr.family)
		return -EINVAL;
	if (i->mirror_addr.family) {
		if (!is_valid_address(&i->mirror_addr))
			return -EINVAL;
		if (i->mirror_addr.family != i->src_addr.family)
			return -EINVAL;
	}
	if (validate_srtp(&i->decrypt))
		return -EINVAL;
	if (validate_srtp(&i->encrypt))
		return -EINVAL;

	DBG("Creating new target\n");

	err = -ENOMEM;
	g = kmalloc(sizeof(*g), GFP_KERNEL);
	if (!g)
		goto fail1;
	memset(g, 0, sizeof(*g));
	g->table = t->id;
	atomic_set(&g->refcnt, 1);
	spin_lock_init(&g->stats_lock);
	spin_lock_init(&g->decrypt.lock);
	spin_lock_init(&g->encrypt.lock);
	memcpy(&g->target, i, sizeof(*i));
	crypto_context_init(&g->decrypt, &g->target.decrypt);
	crypto_context_init(&g->encrypt, &g->target.encrypt);

	err = gen_session_keys(&g->decrypt, &g->target.decrypt);
	if (err)
		goto fail2;
	err = gen_session_keys(&g->encrypt, &g->target.encrypt);
	if (err)
		goto fail2;

	err = -ENOMEM;
	if (update)
		gp = NULL;
	else {
		gp = kmalloc(sizeof(void *) * 256, GFP_KERNEL);
		if (!gp)
			goto fail2;
		memset(gp, 0, sizeof(void *) * 256);
	}

	hi = (i->target_port & 0xff00) >> 8;
	lo = i->target_port & 0xff;

	write_lock_irqsave(&t->target_lock, flags);
	if (!t->target[hi]) {
		err = -ENOENT;
		if (update)
			goto fail4;
		t->target[hi] = gp;
		gp = NULL;
		t->buckets++;
	}
	if (update) {
		err = -ENOENT;
		og = t->target[hi][lo];
		if (!og)
			goto fail4;

		spin_lock(&og->stats_lock);	/* nested lock! irqs are disabled already */
		memcpy(&g->stats, &og->stats, sizeof(g->stats));
		spin_unlock(&og->stats_lock);
	}
	else {
		err = -EEXIST;
		if (t->target[hi][lo])
			goto fail4;
	}

	t->target[hi][lo] = g;
	g = NULL;
	if (!update)
		t->targets++;
	write_unlock_irqrestore(&t->target_lock, flags);

	if (gp)
		kfree(gp);
	if (og)
		target_push(og);

	return 0;

fail4:
	write_unlock_irqrestore(&t->target_lock, flags);
	if (gp)
		kfree(gp);
fail2:
	kfree(g);
fail1:
	return err;
}





static struct mediaproxy_target *get_target(struct mediaproxy_table *t, u_int16_t port) {
	unsigned char hi, lo;
	struct mediaproxy_target *r;
	unsigned long flags;

	if (!t)
		return NULL;
	if (!port)
		return NULL;

	hi = (port & 0xff00) >> 8;
	lo = port & 0xff;

	read_lock_irqsave(&t->target_lock, flags);
	r = t->target[hi] ? t->target[hi][lo] : NULL;
	if (r)
		target_hold(r);
	read_unlock_irqrestore(&t->target_lock, flags);

	return r;
}





static int proc_main_control_open(struct inode *inode, struct file *file) {
	if (!try_module_get(THIS_MODULE))
		return -ENXIO;
	return 0;
}

static int proc_main_control_close(struct inode *inode, struct file *file) {
	module_put(THIS_MODULE);
	return 0;
}

static ssize_t proc_main_control_write(struct file *file, const char __user *buf, size_t buflen, loff_t *off) {
	char b[30];
	unsigned long id;
	char *endp;
	struct mediaproxy_table *t;
	int err;

	if (buflen < 6 || buflen > 20)
		return -EINVAL;

	if (copy_from_user(&b, buf, buflen))
		return -EFAULT;

	if (!strncmp(b, "add ", 4)) {
		id = simple_strtoul(b + 4, &endp, 10);
		if (endp == b + 4)
			return -EINVAL;
		if (id >= MAX_ID)
			return -EINVAL;
		t = new_table_link((u_int32_t) id);
		if (!t)
			return -EEXIST;
		table_push(t);
		t = NULL;
	}
	else if (!strncmp(b, "del ", 4)) {
		id = simple_strtoul(b + 4, &endp, 10);
		if (endp == b + 4)
			return -EINVAL;
		if (id >= MAX_ID)
			return -EINVAL;
		t = get_table((u_int32_t) id);
		if (!t)
			return -ENOENT;
		err = unlink_table(t);
		table_push(t);
		t = NULL;
		if (err)
			return err;
	}
	else
		return -EINVAL;

	return buflen;
}





static int proc_control_open(struct inode *inode, struct file *file) {
	u_int32_t id;
	struct mediaproxy_table *t;
	unsigned long flags;

	id = (u_int32_t) (unsigned long) PDE_DATA(inode);
	t = get_table(id);
	if (!t)
		return -ENOENT;

	write_lock_irqsave(&table_lock, flags);
	if (t->pid) {
		write_unlock_irqrestore(&table_lock, flags);
		table_push(t);
		return -EBUSY;
	}
	t->pid = current->tgid;
	write_unlock_irqrestore(&table_lock, flags);

	table_push(t);
	return 0;
}

static int proc_control_close(struct inode *inode, struct file *file) {
	u_int32_t id;
	struct mediaproxy_table *t;
	unsigned long flags;

	id = (u_int32_t) (unsigned long) PDE_DATA(inode);
	t = get_table(id);
	if (!t)
		return 0;

	write_lock_irqsave(&table_lock, flags);
	t->pid = 0;
	write_unlock_irqrestore(&table_lock, flags);

	table_push(t);

	return 0;
}

static ssize_t proc_control_write(struct file *file, const char __user *buf, size_t buflen, loff_t *off) {
	struct inode *inode;
	u_int32_t id;
	struct mediaproxy_table *t;
	struct mediaproxy_message msg;
	int err;

	if (buflen != sizeof(msg))
		return -EIO;

	inode = file->f_path.dentry->d_inode;
	id = (u_int32_t) (unsigned long) PDE_DATA(inode);
	t = get_table(id);
	if (!t)
		return -ENOENT;

	err = -EFAULT;
	if (copy_from_user(&msg, buf, sizeof(msg)))
		goto err;

	switch (msg.cmd) {
		case MMG_NOOP:
			DBG("noop.\n");
			break;

		case MMG_ADD:
			err = table_new_target(t, &msg.target, 0);
			if (err)
				goto err;
			break;

		case MMG_DEL:
			err = table_del_target(t, msg.target.target_port);
			if (err)
				goto err;
			break;

		case MMG_UPDATE:
			err = table_new_target(t, &msg.target, 1);
			if (err)
				goto err;
			break;

		default:
			printk(KERN_WARNING "xt_MEDIAPROXY unimplemented op %u\n", msg.cmd);
			err = -EINVAL;
			goto err;
	}

	table_push(t);

	return buflen;

err:
	table_push(t);
	return err;
}





static int send_proxy_packet4(struct sk_buff *skb, struct mp_address *src, struct mp_address *dst, unsigned char tos) {
	struct iphdr *ih;
	struct udphdr *uh;
	unsigned int datalen;

	datalen = skb->len;

	uh = (void *) skb_push(skb, sizeof(*uh));
	skb_reset_transport_header(skb);
	ih = (void *) skb_push(skb, sizeof(*ih));
	skb_reset_network_header(skb);

	DBG("datalen=%u network_header=%p transport_header=%p\n", datalen, skb_network_header(skb), skb_transport_header(skb));

	datalen += sizeof(*uh);
	*uh = (struct udphdr) {
		.source		= htons(src->port),
		.dest		= htons(dst->port),
		.len		= htons(datalen),
	};
	*ih = (struct iphdr) {
		.version	= 4,
		.ihl		= 5,
		.tos		= tos,
		.tot_len	= htons(sizeof(*ih) + datalen),
		.ttl		= 64,
		.protocol	= IPPROTO_UDP,
		.saddr		= src->ipv4,
		.daddr		= dst->ipv4,
	};

	skb->csum_start = skb_transport_header(skb) - skb->head;
	skb->csum_offset = offsetof(struct udphdr, check);
	uh->check = csum_tcpudp_magic(src->ipv4, dst->ipv4, datalen, IPPROTO_UDP, csum_partial(uh, datalen, 0));
	if (uh->check == 0)
		uh->check = CSUM_MANGLED_0;

	skb->protocol = htons(ETH_P_IP);
	if (ip_route_me_harder(skb, RTN_UNSPEC))
		goto drop;

	skb->ip_summed = CHECKSUM_NONE;

	ip_local_out(skb);

	return 0;

drop:
	kfree_skb(skb);
	return -1;
}





static int send_proxy_packet6(struct sk_buff *skb, struct mp_address *src, struct mp_address *dst, unsigned char tos) {
	struct ipv6hdr *ih;
	struct udphdr *uh;
	unsigned int datalen;

	datalen = skb->len;

	uh = (void *) skb_push(skb, sizeof(*uh));
	skb_reset_transport_header(skb);
	ih = (void *) skb_push(skb, sizeof(*ih));
	skb_reset_network_header(skb);

	DBG("datalen=%u network_header=%p transport_header=%p\n", datalen, skb_network_header(skb), skb_transport_header(skb));

	datalen += sizeof(*uh);
	*uh = (struct udphdr) {
		.source		= htons(src->port),
		.dest		= htons(dst->port),
		.len		= htons(datalen),
	};
	*ih = (struct ipv6hdr) {
		.version	= 6,
		.priority	= (tos & 0xf0) >> 4,
		.flow_lbl	= {(tos & 0xf) << 4, 0, 0},
		.payload_len	= htons(datalen),
		.nexthdr	= IPPROTO_UDP,
		.hop_limit	= 64,
	};
	memcpy(&ih->saddr, src->ipv6, sizeof(ih->saddr));
	memcpy(&ih->daddr, dst->ipv6, sizeof(ih->daddr));

	skb->csum_start = skb_transport_header(skb) - skb->head;
	skb->csum_offset = offsetof(struct udphdr, check);
	uh->check = csum_ipv6_magic(&ih->saddr, &ih->daddr, datalen, IPPROTO_UDP, csum_partial(uh, datalen, 0));
	if (uh->check == 0)
		uh->check = CSUM_MANGLED_0;

	skb->protocol = htons(ETH_P_IPV6);
	if (ip6_route_me_harder(skb))
		goto drop;

	skb->ip_summed = CHECKSUM_NONE;

	ip6_local_out(skb);

	return 0;

drop:
	kfree_skb(skb);
	return -1;
}




static int send_proxy_packet(struct sk_buff *skb, struct mp_address *src, struct mp_address *dst, unsigned char tos) {
	if (src->family != dst->family)
		goto drop;

	switch (src->family) {
		case AF_INET:
			return send_proxy_packet4(skb, src, dst, tos);
			break;

		case AF_INET6:
			return send_proxy_packet6(skb, src, dst, tos);
			break;

		default:
			goto drop;
	}

drop:
	kfree_skb(skb);
	return -1;
}






/* XXX shared code */
static int parse_rtp(struct rtp_parsed *rtp, struct sk_buff *skb) {
	struct rtp_extension *ext;
	int ext_len;

	memset(rtp, 0, sizeof(*rtp));

	if (skb->len < sizeof(*rtp->header))
		goto error;
	rtp->header = (void *) skb->data;
	if ((rtp->header->v_p_x_cc & 0xc0) != 0x80) /* version 2 */
		goto error;
	rtp->header_len = sizeof(*rtp->header);

	/* csrc list */
	rtp->header_len += (rtp->header->v_p_x_cc & 0xf) * 4;
	if (skb->len < rtp->header_len)
		goto error;
	rtp->payload = skb->data + rtp->header_len;
	rtp->payload_len = skb->len - rtp->header_len;

	if ((rtp->header->v_p_x_cc & 0x10)) {
		/* extension */
		if (rtp->payload_len < sizeof(*ext))
			goto error;
		ext = (void *) rtp->payload;
		ext_len = 4 + ntohs(ext->length) * 4;
		if (rtp->payload_len < ext_len)
			return -1;
		rtp->payload += ext_len;
		rtp->payload_len -= ext_len;
	}

	DBG("rtp header parsed, payload length is %u\n", rtp->payload_len);

	return 0;

error:
	memset(rtp, 0, sizeof(*rtp));
	return -1;
}

/* XXX shared code */
static u_int64_t packet_index(struct mp_crypto_context *c,
		struct mediaproxy_srtp *s, struct rtp_header *rtp)
{
	u_int16_t seq;
	u_int64_t index;
	long long int diff;
	unsigned long flags;

	seq = ntohs(rtp->seq_num);

	spin_lock_irqsave(&c->lock, flags);

	/* rfc 3711 section 3.3.1 */
	if (unlikely(!s->last_index))
		s->last_index = seq;

	/* rfc 3711 appendix A, modified, and sections 3.3 and 3.3.1 */
	index = ((u_int64_t) c->roc << 16) | seq;
	diff = index - s->last_index;
	if (diff >= 0) {
		if (diff < 0x8000)
			s->last_index = index;
		else if (index >= 0x10000)
			index -= 0x10000;
	}
	else {
		if (diff >= -0x8000)
			;
		else {
			index += 0x10000;
			c->roc++;
			s->last_index = index;
		}
	}

	spin_unlock_irqrestore(&c->lock, flags);

	return index;
}

static int srtp_hash(unsigned char *hmac,
		struct mp_crypto_context *c,
		struct mediaproxy_srtp *s, struct rtp_parsed *r,
		u_int64_t pkt_idx)
{
	u_int32_t roc;
	struct shash_desc *dsc;

	if (!s->auth_tag_len)
		return 0;

	roc = htonl((pkt_idx & 0xffffffff0000ULL) >> 16);

	dsc = kmalloc(sizeof(*dsc) + crypto_shash_descsize(c->shash), GFP_ATOMIC);
	if (!dsc)
		return -1;

	dsc->tfm = c->shash;
	dsc->flags = 0;

	if (crypto_shash_init(dsc))
		goto error;

	crypto_shash_update(dsc, (void *) r->header, r->header_len + r->payload_len);
	crypto_shash_update(dsc, (void *) &roc, sizeof(roc));

	crypto_shash_final(dsc, hmac);

	kfree(dsc);

	DBG("calculated HMAC %02x%02x%02x%02x%02x%02x%02x%02x%02x%02x%02x%02x%02x%02x%02x%02x%02x%02x%02x%02x\n",
			hmac[0], hmac[1], hmac[2], hmac[3],
			hmac[4], hmac[5], hmac[6], hmac[7],
			hmac[8], hmac[9], hmac[10], hmac[11],
			hmac[12], hmac[13], hmac[14], hmac[15],
			hmac[16], hmac[17], hmac[18], hmac[19]);

	return 0;

error:
	kfree(dsc);
	return -1;
}

/* XXX shared code */
static void rtp_append_mki(struct rtp_parsed *r, struct mediaproxy_srtp *c) {
	u_int32_t mki_part;
	unsigned char *p;

	if (!c->mki_len)
		return;

	p = r->payload + r->payload_len;
	memset(p, 0, c->mki_len);
	if (c->mki_len > 4) {
		mki_part = (c->mki & 0xffffffff00000000ULL) >> 32;
		mki_part = htonl(mki_part);
		if (c->mki_len < 8)
			memcpy(p, ((char *) &mki_part) + (8 - c->mki_len), c->mki_len - 4);
		else
			memcpy(p + (c->mki_len - 8), &mki_part, 4);
	}
	mki_part = (c->mki & 0xffffffffULL);
	mki_part = htonl(mki_part);
	if (c->mki_len < 4)
		memcpy(p, ((char *) &mki_part) + (4 - c->mki_len), c->mki_len);
	else
		memcpy(p + (c->mki_len - 4), &mki_part, 4);

	r->payload_len += c->mki_len;
}

static int srtp_authenticate(struct mp_crypto_context *c,
		struct mediaproxy_srtp *s, struct rtp_parsed *r,
		u_int64_t pkt_idx)
{
	unsigned char hmac[20];

	if (!r->header)
		return 0;
	if (s->hmac == MPH_NULL)
		return 0;
	if (!c->hmac)
		return 0;
	if (!c->shash)
		return -1;

	if (srtp_hash(hmac, c, s, r, pkt_idx))
		return -1;

	rtp_append_mki(r, s);

	memcpy(r->payload + r->payload_len, hmac, s->auth_tag_len);
	r->payload_len += s->auth_tag_len;

	return 0;
}

static int srtp_auth_validate(struct mp_crypto_context *c,
		struct mediaproxy_srtp *s, struct rtp_parsed *r,
		u_int64_t pkt_idx)
{
	unsigned char *auth_tag;
	unsigned char hmac[20];

	if (s->hmac == MPH_NULL)
		return 0;
	if (!c->hmac)
		return 0;
	if (!c->shash)
		return -1;

	if (r->payload_len < s->auth_tag_len)
		return -1;

	r->payload_len -= s->auth_tag_len;
	auth_tag = r->payload + r->payload_len;

	if (r->payload_len < s->mki_len)
		return -1;
	r->payload_len -= s->mki_len;

	if (!s->auth_tag_len)
		return 0;

	DBG("packet auth tag %02x%02x%02x%02x%02x%02x%02x%02x%02x%02x\n",
			auth_tag[0], auth_tag[1], auth_tag[2], auth_tag[3],
			auth_tag[4], auth_tag[5], auth_tag[6], auth_tag[7],
			auth_tag[8], auth_tag[9]);

	if (srtp_hash(hmac, c, s, r, pkt_idx))
		return -1;

	if (memcmp(auth_tag, hmac, s->auth_tag_len))
		return -1;

	return 0;

}


/* XXX shared code */
static int srtp_encrypt_aes_cm(struct mp_crypto_context *c,
		struct mediaproxy_srtp *s, struct rtp_parsed *r,
		u_int64_t pkt_idx)
{
	unsigned char iv[16];
	u_int32_t *ivi;
	u_int32_t idxh, idxl;

	memcpy(iv, c->session_salt, 14);
	iv[14] = iv[15] = '\0';
	ivi = (void *) iv;
	pkt_idx <<= 16;
	idxh = htonl((pkt_idx & 0xffffffff00000000ULL) >> 32);
	idxl = htonl(pkt_idx & 0xffffffffULL);

	ivi[1] ^= r->header->ssrc;
	ivi[2] ^= idxh;
	ivi[3] ^= idxl;

	aes_ctr_128(r->payload, r->payload, r->payload_len, c->tfm[0], iv);

	return 0;
}

static int srtp_encrypt_aes_f8(struct mp_crypto_context *c,
		struct mediaproxy_srtp *s, struct rtp_parsed *r,
		u_int64_t pkt_idx)
{
	unsigned char iv[16];
	u_int32_t roc;

	iv[0] = 0;
	memcpy(&iv[1], &r->header->m_pt, 11);
	roc = htonl((pkt_idx & 0xffffffff0000ULL) >> 16);
	memcpy(&iv[12], &roc, sizeof(roc));

	aes_f8(r->payload, r->payload_len, c->tfm[0], c->tfm[1], iv);

	return 0;
}


static inline int srtp_encrypt(struct mp_crypto_context *c,
		struct mediaproxy_srtp *s, struct rtp_parsed *r,
		u_int64_t pkt_idx)
{
	if (!r->header)
		return 0;
	if (!c->cipher->encrypt)
		return 0;
	return c->cipher->encrypt(c, s, r, pkt_idx);
}

static inline int srtp_decrypt(struct mp_crypto_context *c,
		struct mediaproxy_srtp *s, struct rtp_parsed *r,
		u_int64_t pkt_idx)
{
	if (!c->cipher->decrypt)
		return 0;
	return c->cipher->decrypt(c, s, r, pkt_idx);
}

static inline int is_muxed_rtcp(struct rtp_parsed *r) {
	if (r->header->m_pt < 194)
		return 0;
	if (r->header->m_pt > 223)
		return 0;
	return 1;
}

static unsigned int mediaproxy46(struct sk_buff *skb, struct mediaproxy_table *t) {
	struct udphdr *uh;
	struct mediaproxy_target *g;
	struct sk_buff *skb2;
	int err;
	unsigned int datalen;
	unsigned long flags;
	u_int32_t *u32;
	struct rtp_parsed rtp;
	u_int64_t pkt_idx = 0;

	skb_reset_transport_header(skb);
	uh = udp_hdr(skb);
	skb_pull(skb, sizeof(*uh));

	datalen = ntohs(uh->len);
	if (datalen < sizeof(*uh))
		goto skip2;
	datalen -= sizeof(*uh);
	DBG("udp payload = %u\n", datalen);
	skb_trim(skb, datalen);

	if (datalen < 28)
		goto not_stun;
	if ((datalen & 0x3))
		goto not_stun;
	u32 = (void *) skb->data;
	if (u32[1] != htonl(0x2112A442UL)) /* magic cookie */
		goto not_stun;
	if ((u32[0] & htonl(0xb0000003UL))) /* zero bits required by rfc */
		goto not_stun;
	u32 = (void *) &skb->data[datalen - 8];
	if (u32[0] != htonl(0x80280004UL)) /* required fingerprint attribute */
		goto not_stun;

	/* probably stun, pass to application */
	goto skip2;

not_stun:
	g = get_target(t, ntohs(uh->dest));
	if (!g)
		goto skip2;

	DBG("target found, src "MIPF" -> dst "MIPF"\n", MIPP(g->target.src_addr), MIPP(g->target.dst_addr));
	DBG("target decrypt hmac and cipher are %s and %s", g->decrypt.hmac->name,
			g->decrypt.cipher->name);

	if (parse_rtp(&rtp, skb))
		goto skip1;
	if (g->target.rtcp_mux && is_muxed_rtcp(&rtp))
		goto skip1;
	pkt_idx = packet_index(&g->decrypt, &g->target.decrypt, rtp.header);
	if (srtp_auth_validate(&g->decrypt, &g->target.decrypt, &rtp, pkt_idx))
		goto skip_error;
	if (srtp_decrypt(&g->decrypt, &g->target.decrypt, &rtp, pkt_idx))
		goto skip_error;

	skb_trim(skb, rtp.header_len + rtp.payload_len);

	DBG("packet payload decrypted as %02x%02x%02x%02x%02x%02x%02x%02x%02x%02x%02x%02x%02x%02x%02x%02x%02x%02x%02x%02x...\n",
			rtp.payload[0], rtp.payload[1], rtp.payload[2], rtp.payload[3],
			rtp.payload[4], rtp.payload[5], rtp.payload[6], rtp.payload[7],
			rtp.payload[8], rtp.payload[9], rtp.payload[10], rtp.payload[11],
			rtp.payload[12], rtp.payload[13], rtp.payload[14], rtp.payload[15],
			rtp.payload[16], rtp.payload[17], rtp.payload[18], rtp.payload[19]);

	if (g->target.mirror_addr.family) {
		DBG("sending mirror packet to dst "MIPF"\n", MIPP(g->target.mirror_addr));
		skb2 = skb_copy(skb, GFP_ATOMIC);
		err = send_proxy_packet(skb2, &g->target.src_addr, &g->target.mirror_addr, g->target.tos);
		if (err) {
			spin_lock_irqsave(&g->stats_lock, flags);
			g->stats.errors++;
			spin_unlock_irqrestore(&g->stats_lock, flags);
		}
	}

	srtp_encrypt(&g->encrypt, &g->target.encrypt, &rtp, pkt_idx);
	skb_put(skb, g->target.encrypt.mki_len + g->target.encrypt.auth_tag_len);
	srtp_authenticate(&g->encrypt, &g->target.encrypt, &rtp, pkt_idx);

	err = send_proxy_packet(skb, &g->target.src_addr, &g->target.dst_addr, g->target.tos);

	spin_lock_irqsave(&g->stats_lock, flags);
	if (err)
		g->stats.errors++;
	else {
		g->stats.packets++;
		g->stats.bytes += skb->len;
	}
	spin_unlock_irqrestore(&g->stats_lock, flags);

	target_push(g);
	table_push(t);

	return NF_DROP;

skip_error:
	spin_lock_irqsave(&g->stats_lock, flags);
	g->stats.errors++;
	spin_unlock_irqrestore(&g->stats_lock, flags);
skip1:
	target_push(g);
skip2:
	kfree_skb(skb);
	table_push(t);
	return XT_CONTINUE;
}






#if LINUX_VERSION_CODE < KERNEL_VERSION(2,6,35)
static unsigned int mediaproxy4(struct sk_buff *oskb, const struct xt_target_param *par) {
#else
static unsigned int mediaproxy4(struct sk_buff *oskb, const struct xt_action_param *par) {
#endif
	const struct xt_mediaproxy_info *pinfo = par->targinfo;
	struct sk_buff *skb;
	struct iphdr *ih;
	struct mediaproxy_table *t;

	t = get_table(pinfo->id);
	if (!t)
		goto skip;

	skb = skb_copy_expand(oskb, MAX_HEADER, MAX_SKB_TAIL_ROOM, GFP_ATOMIC);
	if (!skb)
		goto skip3;

	skb_reset_network_header(skb);
	ih = ip_hdr(skb);
	skb_pull(skb, (ih->ihl << 2));
	if (ih->protocol != IPPROTO_UDP)
		goto skip2;

	return mediaproxy46(skb, t);

skip2:
	kfree_skb(skb);
skip3:
	table_push(t);
skip:
	return XT_CONTINUE;
}




#if LINUX_VERSION_CODE < KERNEL_VERSION(2,6,35)
static unsigned int mediaproxy6(struct sk_buff *oskb, const struct xt_target_param *par) {
#else
static unsigned int mediaproxy6(struct sk_buff *oskb, const struct xt_action_param *par) {
#endif
	const struct xt_mediaproxy_info *pinfo = par->targinfo;
	struct sk_buff *skb;
	struct ipv6hdr *ih;
	struct mediaproxy_table *t;

	t = get_table(pinfo->id);
	if (!t)
		goto skip;

	skb = skb_copy_expand(oskb, MAX_HEADER, MAX_SKB_TAIL_ROOM, GFP_ATOMIC);
	if (!skb)
		goto skip3;

	skb_reset_network_header(skb);
	ih = ipv6_hdr(skb);
	skb_pull(skb, sizeof(*ih));
	if (ih->nexthdr != IPPROTO_UDP)
		goto skip2;

	return mediaproxy46(skb, t);

skip2:
	kfree_skb(skb);
skip3:
	table_push(t);
skip:
	return XT_CONTINUE;
}





#if LINUX_VERSION_CODE < KERNEL_VERSION(2,6,35)
#define CHECK_ERR false
#define CHECK_SCC true
static bool check(const struct xt_tgchk_param *par) {
#else
#define CHECK_ERR -EINVAL
#define CHECK_SCC 0
static int check(const struct xt_tgchk_param *par) {
#endif
	const struct xt_mediaproxy_info *pinfo = par->targinfo;

	if (!my_proc_root) {
		printk(KERN_WARNING "xt_MEDIAPROXY check() without proc_root\n");
		return CHECK_ERR;
	}
	if (pinfo->id >= MAX_ID) {
		printk(KERN_WARNING "xt_MEDIAPROXY ID too high (%u >= %u)\n", pinfo->id, MAX_ID);
		return CHECK_ERR;
	}

	return CHECK_SCC;
}




static struct xt_target xt_mediaproxy_regs[] = {
	{
		.name		= "MEDIAPROXY",
		.family		= NFPROTO_IPV4,
		.target		= mediaproxy4,
		.targetsize	= sizeof(struct xt_mediaproxy_info),
		.table		= "filter",
		.hooks		= (1 << NF_INET_LOCAL_IN),
		.checkentry	= check,
		.me		= THIS_MODULE,
	},
	{
		.name		= "MEDIAPROXY",
		.family		= NFPROTO_IPV6,
		.target		= mediaproxy6,
		.targetsize	= sizeof(struct xt_mediaproxy_info),
		.table		= "filter",
		.hooks		= (1 << NF_INET_LOCAL_IN),
		.checkentry	= check,
		.me		= THIS_MODULE,
	},
};

static int __init init(void) {
	int ret;
	const char *err;

	printk(KERN_NOTICE "Registering xt_MEDIAPROXY module - version %s\n", MEDIAPROXY_VERSION);

	rwlock_init(&table_lock);

	ret = -ENOMEM;
	err = "could not register /proc/ entries";
	my_proc_root = proc_mkdir("mediaproxy", NULL);
	if (!my_proc_root)
		goto fail;
	/* my_proc_root->owner = THIS_MODULE; */

	proc_control = proc_create("control", S_IFREG | S_IWUSR | S_IWGRP, my_proc_root,
			&proc_main_control_ops);
	if (!proc_control)
		goto fail;

	proc_list = proc_create("list", S_IFREG | S_IRUGO, my_proc_root, &proc_main_list_ops);
	if (!proc_list)
		goto fail;

	err = "could not register xtables target";
	ret = xt_register_targets(xt_mediaproxy_regs, ARRAY_SIZE(xt_mediaproxy_regs));
	if (ret)
		goto fail;

	return 0;

fail:
	clear_proc(&proc_control);
	clear_proc(&proc_list);
	clear_proc(&my_proc_root);

	printk(KERN_ERR "Failed to load xt_MEDIAPROXY module: %s\n", err);

	return ret;
}

static void __exit fini(void) {
	printk(KERN_NOTICE "Unregistering xt_MEDIAPROXY module\n");
	xt_unregister_targets(xt_mediaproxy_regs, ARRAY_SIZE(xt_mediaproxy_regs));

	clear_proc(&proc_control);
	clear_proc(&proc_list);
	clear_proc(&my_proc_root);
}

module_init(init);
module_exit(fini);<|MERGE_RESOLUTION|>--- conflicted
+++ resolved
@@ -352,15 +352,11 @@
 
 	sprintf(num, "%u", id);
 
-<<<<<<< HEAD
-	t->proc = proc_mkdir_mode(num, S_IRUGO | S_IXUGO, my_proc_root);
-=======
 #if LINUX_VERSION_CODE < KERNEL_VERSION(3,0,0)
 	t->proc = create_proc_entry(num, S_IFDIR | S_IRUGO | S_IXUGO, my_proc_root);
 #else
 	t->proc = proc_mkdir_mode(num, S_IRUGO | S_IXUGO, my_proc_root);
 #endif
->>>>>>> 05978178
 	if (!t->proc)
 		return -1;
 
@@ -585,7 +581,6 @@
 	int len = 0;
 	unsigned long flags;
 	u_int32_t id;
-<<<<<<< HEAD
 
 	if (*o > 0)
 		return 0;
@@ -594,16 +589,6 @@
 	if (l < sizeof(buf))
 		return -EINVAL;
 
-=======
-
-	if (*o > 0)
-		return 0;
-	if (*o < 0)
-		return -EINVAL;
-	if (l < sizeof(buf))
-		return -EINVAL;
-
->>>>>>> 05978178
 	inode = f->f_path.dentry->d_inode;
 	id = (u_int32_t) (unsigned long) PDE_DATA(inode);
 	t = get_table(id);
