--- conflicted
+++ resolved
@@ -17,10 +17,7 @@
 
 Package: ngcp-rtpengine-daemon
 Architecture: any
-<<<<<<< HEAD
-=======
 Suggests: ngcp-system-tools
->>>>>>> ba48d7b5
 Depends: ${misc:Depends},
          ${shlibs:Depends}
 Conflicts: ngcp-mediaproxy-ng-daemon
@@ -66,10 +63,7 @@
 
 Package: ngcp-rtpengine-kernel-dkms
 Architecture: all
-<<<<<<< HEAD
-=======
 Suggests: ngcp-system-tools
->>>>>>> ba48d7b5
 Depends: dkms (>= 1.95),
          ${misc:Depends}
 Conflicts: ngcp-mediaproxy-ng-kernel-dkms
