#include "call.h"

#include <stdio.h>
#include <unistd.h>
#include <glib.h>
#include <stdlib.h>
#include <pcre.h>
#include <sys/socket.h>
#include <netinet/in.h>
#include <arpa/inet.h>
#include <assert.h>
#include <errno.h>
#include <stdlib.h>
#include <time.h>
#include <xmlrpc_client.h>
#include <sys/wait.h>
#include <time.h>
#include <sys/time.h>
#include <inttypes.h>

#include "poller.h"
#include "aux.h"
#include "log.h"
#include "kernel.h"
#include "control_tcp.h"
#include "streambuf.h"
#include "redis.h"
#include "xt_RTPENGINE.h"
#include "bencode.h"
#include "sdp.h"
#include "str.h"
#include "stun.h"
#include "rtcp.h"
#include "rtp.h"
#include "call_interfaces.h"
#include "ice.h"
#include "rtpengine_config.h"



/* also serves as array index for callstream->peers[] */
struct iterator_helper {
	GSList			*del_timeout;
	GSList			*del_scheduled;
	GHashTable		*addr_sfd;
};
struct xmlrpc_helper {
	enum xmlrpc_format fmt;
	GStringChunk		*c;
	GSList			*tags_urls;
};

const struct transport_protocol transport_protocols[] = {
	[PROTO_RTP_AVP] = {
		.index		= PROTO_RTP_AVP,
		.name		= "RTP/AVP",
		.rtp		= 1,
		.srtp		= 0,
		.avpf		= 0,
	},
	[PROTO_RTP_SAVP] = {
		.index		= PROTO_RTP_SAVP,
		.name		= "RTP/SAVP",
		.rtp		= 1,
		.srtp		= 1,
		.avpf		= 0,
	},
	[PROTO_RTP_AVPF] = {
		.index		= PROTO_RTP_AVPF,
		.name		= "RTP/AVPF",
		.rtp		= 1,
		.srtp		= 0,
		.avpf		= 1,
	},
	[PROTO_RTP_SAVPF] = {
		.index		= PROTO_RTP_SAVPF,
		.name		= "RTP/SAVPF",
		.rtp		= 1,
		.srtp		= 1,
		.avpf		= 1,
	},
	[PROTO_UDP_TLS_RTP_SAVP] = {
		.index		= PROTO_UDP_TLS_RTP_SAVP,
		.name		= "UDP/TLS/RTP/SAVP",
		.rtp		= 1,
		.srtp		= 1,
		.avpf		= 0,
	},
	[PROTO_UDP_TLS_RTP_SAVPF] = {
		.index		= PROTO_UDP_TLS_RTP_SAVPF,
		.name		= "UDP/TLS/RTP/SAVPF",
		.rtp		= 1,
		.srtp		= 1,
		.avpf		= 1,
	},
	[PROTO_UDPTL] = {
		.index		= PROTO_UDPTL,
		.name		= "udptl",
		.rtp		= 0,
		.srtp		= 0,
		.avpf		= 0,
	},
};
const int num_transport_protocols = G_N_ELEMENTS(transport_protocols);

static const char * const __term_reason_texts[] = {
	[TIMEOUT] = "TIMEOUT",
	[REGULAR] = "REGULAR",
	[FORCED] = "FORCED",
	[SILENT_TIMEOUT] = "SILENT_TIMEOUT",
};
static const char * const __tag_type_texts[] = {
	[FROM_TAG] = "FROM_TAG",
	[TO_TAG] = "TO_TAG",
};

static const char * get_term_reason_text(enum termination_reason t) {
	return get_enum_array_text(__term_reason_texts, t, "UNKNOWN");
}
const char * get_tag_type_text(enum tag_type t) {
	return get_enum_array_text(__tag_type_texts, t, "UNKNOWN");
}


/* ********** */



static void __monologue_destroy(struct call_monologue *monologue);
static int monologue_destroy(struct call_monologue *ml);


/* called with call->master_lock held in R */
static int call_timer_delete_monologues(struct call *c) {
	GList *i;
	struct call_monologue *ml;
	int ret = 0;
	time_t min_deleted = 0;

	/* we need a write lock here */
	rwlock_unlock_r(&c->master_lock);
	rwlock_lock_w(&c->master_lock);

	for (i = c->monologues.head; i; i = i->next) {
		ml = i->data;

		if (!ml->deleted)
			continue;
		if (ml->deleted > poller_now) {
			if (!min_deleted || ml->deleted < min_deleted)
				min_deleted = ml->deleted;
			continue;
		}

		if (monologue_destroy(ml)) {
			ret = 1; /* destroy call */
			goto out;
		}
	}

out:
	c->ml_deleted = min_deleted;

	rwlock_unlock_w(&c->master_lock);
	rwlock_lock_r(&c->master_lock);

	return ret;
}



/* called with callmaster->hashlock held */
static void call_timer_iterator(void *key, void *val, void *ptr) {
	struct call *c = val;
	struct iterator_helper *hlp = ptr;
	GList *it;
	struct callmaster *cm;
	unsigned int check;
	int good = 0;
	struct packet_stream *ps;
	struct stream_fd *sfd;
	int tmp_t_reason=0;
	struct call_monologue *ml;
	enum call_stream_state css;
	atomic64 *timestamp;

	rwlock_lock_r(&c->master_lock);
	log_info_call(c);

	cm = c->callmaster;

	if (!(c->redis_call_responsible)) {
		ilog(LOG_DEBUG, "Redis-Notification: Timeout resets the deletion timers for a call where I am not responsible.");
		c->deleted = c->ml_deleted = poller_now + cm->conf.delete_delay;
		goto out;
	}

	if (c->deleted && poller_now >= c->deleted
			&& c->last_signal <= c->deleted)
		goto delete;

	if (c->ml_deleted && poller_now >= c->ml_deleted) {
		if (call_timer_delete_monologues(c))
			goto delete;
	}

	if (!c->streams.head)
		goto drop;

	for (it = c->streams.head; it; it = it->next) {
		ps = it->data;

		timestamp = &ps->last_packet;

		if (!ps->media)
			goto next;
		sfd = ps->selected_sfd;
		if (!sfd)
			goto no_sfd;

		/* valid stream */

		css = call_stream_state_machine(ps);

		if (css == CSS_ICE)
			timestamp = &ps->media->ice_agent->last_activity;

		if (g_hash_table_contains(hlp->addr_sfd, &sfd->socket.local))
			goto next;
		g_hash_table_insert(hlp->addr_sfd, &sfd->socket.local, obj_get(sfd));

no_sfd:
		if (good)
			goto next;

		check = cm->conf.timeout;
		tmp_t_reason = 1;
		if (!MEDIA_ISSET(ps->media, RECV) || !sfd || !PS_ISSET(ps, FILLED)) {
			check = cm->conf.silent_timeout;
			tmp_t_reason = 2;
		}

		if (poller_now - atomic64_get(timestamp) < check)
			good = 1;

next:
		;
	}

	if (good)
		goto out;

	if (c->ml_deleted)
		goto out;

	for (it = c->monologues.head; it; it = it->next) {
		ml = it->data;
		gettimeofday(&(ml->terminated),NULL);
		if (tmp_t_reason==1) {
			ml->term_reason = TIMEOUT;
		} else if (tmp_t_reason==2) {
			ml->term_reason = SILENT_TIMEOUT;
		} else {
			ml->term_reason = UNKNOWN;
		}
	}

	ilog(LOG_INFO, "Closing call due to timeout");

drop:
	hlp->del_timeout = g_slist_prepend(hlp->del_timeout, obj_get(c));
	goto out;

delete:
	hlp->del_scheduled = g_slist_prepend(hlp->del_scheduled, obj_get(c));
	goto out;

out:
	rwlock_unlock_r(&c->master_lock);
	log_info_clear();
}

void xmlrpc_kill_calls(void *p) {
	struct xmlrpc_helper *xh = p;
	xmlrpc_env e;
	xmlrpc_client *c;
	xmlrpc_value *r;
	pid_t pid;
	sigset_t ss;
	int i = 0;
	int status;
	str *tag;
	const char *url;

	while (xh->tags_urls && xh->tags_urls->next) {
		tag = xh->tags_urls->data;
		url = xh->tags_urls->next->data;

		ilog(LOG_INFO, "Forking child to close call with tag "STR_FORMAT" via XMLRPC call to %s",
				STR_FMT(tag), url);
		pid = fork();

		if (pid) {
retry:
			pid = waitpid(pid, &status, 0);
			if ((pid > 0 && WIFEXITED(status) && WEXITSTATUS(status) == 0) || i >= 3) {
				xh->tags_urls = g_slist_delete_link(xh->tags_urls, xh->tags_urls);
				xh->tags_urls = g_slist_delete_link(xh->tags_urls, xh->tags_urls);
				i = 0;
			}
			else {
				if (pid == -1 && errno == EINTR)
					goto retry;
				ilog(LOG_INFO, "XMLRPC child exited with status %i", status);
				i++;
			}
			continue;
		}

		/* child process */
		alarm(1); /* syslog functions contain a lock, which may be locked at
			     this point and can't be unlocked */
		rlim(RLIMIT_CORE, 0);
		sigemptyset(&ss);
		sigprocmask(SIG_SETMASK, &ss, NULL);
		closelog();

		for (i = 0; i < 100; i++)
			close(i);

		if (!_log_stderr) {
			openlog("rtpengine/child", LOG_PID | LOG_NDELAY, LOG_DAEMON);
		}
		ilog(LOG_INFO, "Initiating XMLRPC call for tag "STR_FORMAT"", STR_FMT(tag));

		alarm(5);

		xmlrpc_env_init(&e);
		xmlrpc_client_setup_global_const(&e);
		xmlrpc_client_create(&e, XMLRPC_CLIENT_NO_FLAGS, "ngcp-rtpengine", RTPENGINE_VERSION,
			NULL, 0, &c);
		if (e.fault_occurred)
			goto fault;

		r = NULL;
		switch (xh->fmt) {
		case XF_SEMS:
			xmlrpc_client_call2f(&e, c, url, "di", &r, "(ssss)",
						"sbc", "postControlCmd", tag->s, "teardown");
			break;
		case XF_CALLID:
			xmlrpc_client_call2f(&e, c, url, "teardown", &r, "(s)", tag->s);
			break;
		}

		if (r)
			xmlrpc_DECREF(r);
		if (e.fault_occurred)
			goto fault;

		xmlrpc_client_destroy(c);
		xh->tags_urls = g_slist_delete_link(xh->tags_urls, xh->tags_urls);
		xh->tags_urls = g_slist_delete_link(xh->tags_urls, xh->tags_urls);
		xmlrpc_env_clean(&e);

		_exit(0);

fault:
		ilog(LOG_WARNING, "XMLRPC fault occurred: %s", e.fault_string);
		_exit(1);
	}

	g_string_chunk_free(xh->c);
	g_slice_free1(sizeof(*xh), xh);
}

void kill_calls_timer(GSList *list, struct callmaster *m) {
	struct call *ca;
	GList *csl;
	struct call_monologue *cm;
	const char *url, *url_prefix, *url_suffix;
	struct xmlrpc_helper *xh = NULL;
	char url_buf[128];

	if (!list)
		return;

	/* if m is NULL, it's the scheduled deletions, otherwise it's the timeouts */
	url = m ? m->conf.b2b_url : NULL;
	if (url) {
		xh = g_slice_alloc(sizeof(*xh));
		xh->c = g_string_chunk_new(64);
		url_prefix = NULL;
		url_suffix = strstr(url, "%%");
		if (url_suffix) {
			url_prefix = g_string_chunk_insert_len(xh->c, url, url_suffix - url);
			url_suffix = g_string_chunk_insert(xh->c, url_suffix + 2);
		}
		else
			url_suffix = g_string_chunk_insert(xh->c, url);
		xh->tags_urls = NULL;
		xh->fmt = m->conf.fmt;
	}

	while (list) {
		ca = list->data;
		log_info_call(ca);
		if (!url)
			goto destroy;

		rwlock_lock_r(&ca->master_lock);

		if (url_prefix) {
			snprintf(url_buf, sizeof(url_buf), "%s%s%s",
					url_prefix, sockaddr_print_buf(&ca->created_from_addr),
					url_suffix);
		}
		else
			snprintf(url_buf, sizeof(url_buf), "%s", url_suffix);

		switch (m->conf.fmt) {
		case XF_SEMS:
			for (csl = ca->monologues.head; csl; csl = csl->next) {
				cm = csl->data;
				if (cm->tag.s && cm->tag.len) {
					xh->tags_urls = g_slist_prepend(xh->tags_urls, g_string_chunk_insert(xh->c, url_buf));
					xh->tags_urls = g_slist_prepend(xh->tags_urls, str_chunk_insert(xh->c, &cm->tag));
				}
			}
			break;
		case XF_CALLID:
			xh->tags_urls = g_slist_prepend(xh->tags_urls, g_string_chunk_insert(xh->c, url_buf));
			xh->tags_urls = g_slist_prepend(xh->tags_urls, str_chunk_insert(xh->c, &ca->callid));
			break;
		}

		rwlock_unlock_r(&ca->master_lock);

destroy:
		call_destroy(ca);
		obj_put(ca);
		list = g_slist_delete_link(list, list);
		log_info_clear();
	}

	if (xh)
		thread_create_detach(xmlrpc_kill_calls, xh);
}


#define DS(x) do {							\
		u_int64_t ks_val, d;					\
		ks_val = atomic64_get(&ps->kernel_stats.x);	\
		if (ke->stats.x < ks_val)				\
			d = 0;						\
		else							\
			d = ke->stats.x - ks_val;			\
		atomic64_add(&ps->stats.x, d);			\
		atomic64_add(&m->statsps.x, d);			\
	} while (0)
static void callmaster_timer(void *ptr) {
	struct callmaster *m = ptr;
	struct iterator_helper hlp;
	GList *i, *l;
	struct rtpengine_list_entry *ke;
	struct packet_stream *ps, *sink;
	struct stats tmpstats;
	int j, update;
	struct stream_fd *sfd;
	struct rtp_stats *rs;
	unsigned int pt;
	endpoint_t ep;

	ZERO(hlp);
	hlp.addr_sfd = g_hash_table_new(g_endpoint_hash, g_endpoint_eq);

	rwlock_lock_r(&m->hashlock);
	g_hash_table_foreach(m->callhash, call_timer_iterator, &hlp);
	rwlock_unlock_r(&m->hashlock);

	atomic64_local_copy_zero_struct(&tmpstats, &m->statsps, bytes);
	atomic64_local_copy_zero_struct(&tmpstats, &m->statsps, packets);
	atomic64_local_copy_zero_struct(&tmpstats, &m->statsps, errors);

	atomic64_set(&m->stats.bytes, atomic64_get_na(&tmpstats.bytes));
	atomic64_set(&m->stats.packets, atomic64_get_na(&tmpstats.packets));
	atomic64_set(&m->stats.errors, atomic64_get_na(&tmpstats.errors));

	i = (m->conf.kernelid >= 0) ? kernel_list(m->conf.kernelid) : NULL;
	while (i) {
		ke = i->data;

		kernel2endpoint(&ep, &ke->target.local);
		sfd = g_hash_table_lookup(hlp.addr_sfd, &ep);
		if (!sfd)
			goto next;

		rwlock_lock_r(&sfd->call->master_lock);

		ps = sfd->stream;
		if (!ps || ps->selected_sfd != sfd) {
			rwlock_unlock_r(&sfd->call->master_lock);
			goto next;
		}

		DS(packets);
		DS(bytes);
		DS(errors);


		if (ke->stats.packets != atomic64_get(&ps->kernel_stats.packets))
			atomic64_set(&ps->last_packet, poller_now);

		ps->stats.in_tos_tclass = ke->stats.in_tos;

#if (RE_HAS_MEASUREDELAY)
		/* XXX fix atomicity */
		ps->stats.delay_min = ke->stats.delay_min;
		ps->stats.delay_avg = ke->stats.delay_avg;
		ps->stats.delay_max = ke->stats.delay_max;
#endif

		atomic64_set(&ps->kernel_stats.bytes, ke->stats.bytes);
		atomic64_set(&ps->kernel_stats.packets, ke->stats.packets);
		atomic64_set(&ps->kernel_stats.errors, ke->stats.errors);

		for (j = 0; j < ke->target.num_payload_types; j++) {
			pt = ke->target.payload_types[j];
			rs = g_hash_table_lookup(ps->rtp_stats, &pt);
			if (!rs)
				continue;
			if (ke->rtp_stats[j].packets > atomic64_get(&rs->packets))
				atomic64_add(&rs->packets,
						ke->rtp_stats[j].packets - atomic64_get(&rs->packets));
			if (ke->rtp_stats[j].bytes > atomic64_get(&rs->bytes))
				atomic64_add(&rs->bytes,
						ke->rtp_stats[j].bytes - atomic64_get(&rs->bytes));
			atomic64_set(&rs->kernel_packets, ke->rtp_stats[j].packets);
			atomic64_set(&rs->kernel_bytes, ke->rtp_stats[j].bytes);
			if (ps && !(ps->call->redis_call_responsible) && ke->rtp_stats[j].packets >0) {
				ilog(LOG_DEBUG, "Taking over resposibility now for that call since I saw packets.");
				ps->call->redis_call_responsible = 1;
				atomic64_dec(&m->stats.foreign_sessions);
			}
		}

		update = 0;

		sink = packet_stream_sink(ps);

		/* XXX this only works if the kernel module actually gets to see the packets. */
		if (sink) {
			mutex_lock(&sink->out_lock);
			if (sink->crypto.params.crypto_suite
					&& ke->target.ssrc == sink->crypto.ssrc
					&& ke->target.encrypt.last_index - sink->crypto.last_index > 0x4000)
			{
				sink->crypto.last_index = ke->target.encrypt.last_index;
				update = 1;
			}
			mutex_unlock(&sink->out_lock);
		}

		mutex_lock(&ps->in_lock);
		if (sfd->crypto.params.crypto_suite
				&& ke->target.ssrc == sfd->crypto.ssrc
				&& ke->target.decrypt.last_index - sfd->crypto.last_index > 0x4000)
		{
			sfd->crypto.last_index = ke->target.decrypt.last_index;
			update = 1;
		}
		mutex_unlock(&ps->in_lock);

		rwlock_unlock_r(&sfd->call->master_lock);

<<<<<<< HEAD
		if (update) {
			if (m->conf.redis_write) {
				redis_update(ps->call, m->conf.redis_write, ANY_REDIS_ROLE, OP_OTHER);
			} else if (m->conf.redis) {
				redis_update(ps->call, m->conf.redis, MASTER_REDIS_ROLE, OP_OTHER);
			}
		}
=======
		if (update)
			redis_update(ps->call, m->conf.redis_write);
>>>>>>> 47a9564f

next:
		g_hash_table_remove(hlp.addr_sfd, &ep);
		g_slice_free1(sizeof(*ke), ke);
		i = g_list_delete_link(i, i);
		if (sfd)
			obj_put(sfd);
	}

	l = g_hash_table_get_values(hlp.addr_sfd);
	for (i = l; i; i = i->next)
		obj_put((struct stream_fd *) i->data);
	g_list_free(l);
	g_hash_table_destroy(hlp.addr_sfd);

	kill_calls_timer(hlp.del_scheduled, NULL);
	kill_calls_timer(hlp.del_timeout, m);
}
#undef DS


struct callmaster *callmaster_new(struct poller *p) {
	struct callmaster *c;
	const char *errptr;
	int erroff;

	c = obj_alloc0("callmaster", sizeof(*c), NULL);

	c->callhash = g_hash_table_new(str_hash, str_equal);
	if (!c->callhash)
		goto fail;
	c->poller = p;
	rwlock_init(&c->hashlock);

	c->info_re = pcre_compile("^([^:,]+)(?::(.*?))?(?:$|,)", PCRE_DOLLAR_ENDONLY | PCRE_DOTALL, &errptr, &erroff, NULL);
	if (!c->info_re)
		goto fail;
	c->info_ree = pcre_study(c->info_re, 0, &errptr);

	c->streams_re = pcre_compile("^([\\d.]+):(\\d+)(?::(.*?))?(?:$|,)", PCRE_DOLLAR_ENDONLY | PCRE_DOTALL, &errptr, &erroff, NULL);
	if (!c->streams_re)
		goto fail;
	c->streams_ree = pcre_study(c->streams_re, 0, &errptr);

	poller_add_timer(p, callmaster_timer, &c->obj);

	mutex_init(&c->totalstats.total_average_lock);
	mutex_init(&c->totalstats_interval.total_average_lock);
	mutex_init(&c->totalstats_interval.managed_sess_lock);
	mutex_init(&c->totalstats_interval.total_calls_duration_lock);

	c->totalstats.started = poller_now;
	c->totalstats_interval.managed_sess_min = 0;
	c->totalstats_interval.managed_sess_max = 0;

	mutex_init(&c->totalstats_lastinterval_lock);
	mutex_init(&c->cngs_lock);
	c->cngs_hash = g_hash_table_new(g_sockaddr_hash, g_sockaddr_eq);

	return c;

fail:
	obj_put(c);
	return NULL;
}



void __payload_type_free(void *p) {
	g_slice_free1(sizeof(struct rtp_payload_type), p);
}

static struct call_media *__get_media(struct call_monologue *ml, GList **it, const struct stream_params *sp) {
	struct call_media *med;
	struct call *call;

	/* iterator points to last seen element, or NULL if uninitialized */
	if (!*it)
		*it = ml->medias.head;
	else
		*it = (*it)->next;

	/* possible incremental update, hunt for correct media struct */
	while (*it) {
		med = (*it)->data;
		if (med->index == sp->index) {
			__C_DBG("found existing call_media for stream #%u", sp->index);
			return med;
		}
		*it = (*it)->next;
	}

	__C_DBG("allocating new call_media for stream #%u", sp->index);
	call = ml->call;
	med = uid_slice_alloc0(med, &call->medias);
	med->monologue = ml;
	med->call = ml->call;
	med->index = sp->index;
	call_str_cpy(ml->call, &med->type, &sp->type);
	med->rtp_payload_types = g_hash_table_new_full(g_int_hash, g_int_equal, NULL, __payload_type_free);

	g_queue_push_tail(&ml->medias, med);

	*it = ml->medias.tail;

	return med;
}

static struct endpoint_map *__get_endpoint_map(struct call_media *media, unsigned int num_ports,
		const struct endpoint *ep, const struct sdp_ng_flags *flags)
{
	GList *l;
	struct endpoint_map *em;
	struct stream_fd *sfd;
	GQueue intf_sockets = G_QUEUE_INIT;
	socket_t *sock;
	struct intf_list *il, *em_il;

	for (l = media->endpoint_maps.tail; l; l = l->prev) {
		em = l->data;
		if (em->logical_intf != media->logical_intf)
			continue;
		if (em->wildcard && em->num_ports >= num_ports) {
			__C_DBG("found a wildcard endpoint map%s", ep ? " and filling it in" : "");
			if (ep) {
				em->endpoint = *ep;
				em->wildcard = 0;
			}
			return em;
		}
		if (!ep) /* creating wildcard map */
			break;

		if (flags && flags->port_latching)
			/* do nothing - ignore endpoint addresses */ ;
		else if (is_addr_unspecified(&ep->address) || is_addr_unspecified(&em->endpoint.address)) {
			/* handle zero endpoint address: only compare ports */
			if (ep->port != em->endpoint.port)
				continue;
		}
		else if (memcmp(&em->endpoint, ep, sizeof(*ep)))
			continue;

		if (em->num_ports >= num_ports) {
			if (is_addr_unspecified(&em->endpoint.address))
				em->endpoint.address = ep->address;
			return em;
		}
		/* endpoint matches, but not enough ports. flush existing ports
		 * and allocate a new set. */
		__C_DBG("endpoint matches, doesn't have enough ports");
		g_queue_clear_full(&em->intf_sfds, (void *) free_intf_list);
		goto alloc;
	}

	__C_DBG("allocating new %sendpoint map", ep ? "" : "wildcard ");
	em = uid_slice_alloc0(em, &media->call->endpoint_maps);
	if (ep)
		em->endpoint = *ep;
	else
		em->wildcard = 1;
	em->logical_intf = media->logical_intf;
	em->num_ports = num_ports;
	g_queue_init(&em->intf_sfds);
	g_queue_push_tail(&media->endpoint_maps, em);

alloc:
	if (num_ports > 16)
		return NULL;
	if (get_consecutive_ports(&intf_sockets, num_ports, media->logical_intf))
		return NULL;

	__C_DBG("allocating stream_fds for %u ports", num_ports);

	while ((il = g_queue_pop_head(&intf_sockets))) {
		if (il->list.length != num_ports)
			goto next_il;

		em_il = g_slice_alloc0(sizeof(*em_il));
		em_il->local_intf = il->local_intf;
		g_queue_push_tail(&em->intf_sfds, em_il);

		while ((sock = g_queue_pop_head(&il->list))) {
			set_tos(sock, media->call->tos);
			sfd = stream_fd_new(sock, media->call, il->local_intf);
			g_queue_push_tail(&em_il->list, sfd); /* not referenced */
		}

next_il:
		free_socket_intf_list(il);
	}

	return em;
}

static void __assign_stream_fds(struct call_media *media, GQueue *intf_sfds) {
	GList *l, *k;
	struct packet_stream *ps;
	struct stream_fd *sfd, *intf_sfd;
	struct intf_list *il;
	int sfd_found;

	for (k = media->streams.head; k; k = k->next) {
		ps = k->data;

		g_queue_clear(&ps->sfds);
		sfd_found = 0;
		intf_sfd = NULL;

		for (l = intf_sfds->head; l; l = l->next) {
			il = l->data;

			sfd = g_queue_peek_nth(&il->list, ps->component - 1);

			sfd->stream = ps;
			g_queue_push_tail(&ps->sfds, sfd);

			if (ps->selected_sfd == sfd)
				sfd_found = 1;
			if (ps->selected_sfd && sfd->local_intf == ps->selected_sfd->local_intf)
				intf_sfd = sfd;
		}

		if (!ps->selected_sfd || !sfd_found) {
			if (intf_sfd)
				ps->selected_sfd = intf_sfd;
			else
				ps->selected_sfd = g_queue_peek_nth(&ps->sfds, 0);
		}

		/* XXX:
		 * handle crypto/dtls resets by moving contexts into sfd struct.
		 * handle ice resets too.
		 */
	}
}

static int __wildcard_endpoint_map(struct call_media *media, unsigned int num_ports) {
	struct endpoint_map *em;

	em = __get_endpoint_map(media, num_ports, NULL, NULL);
	if (!em)
		return -1;

	__assign_stream_fds(media, &em->intf_sfds);

	return 0;
}

static void __rtp_stats_free(void *p) {
	g_slice_free1(sizeof(struct rtp_stats), p);
}

struct packet_stream *__packet_stream_new(struct call *call) {
	struct packet_stream *stream;

	stream = uid_slice_alloc0(stream, &call->streams);
	mutex_init(&stream->in_lock);
	mutex_init(&stream->out_lock);
	stream->call = call;
	atomic64_set_na(&stream->last_packet, poller_now);
	stream->rtp_stats = g_hash_table_new_full(g_int_hash, g_int_equal, NULL, __rtp_stats_free);

	return stream;
}

static int __num_media_streams(struct call_media *media, unsigned int num_ports) {
	struct packet_stream *stream;
	struct call *call = media->call;
	int ret = 0;

	__C_DBG("allocating %i new packet_streams", num_ports - media->streams.length);
	while (media->streams.length < num_ports) {
		stream = __packet_stream_new(call);
		stream->media = media;
		g_queue_push_tail(&media->streams, stream);
		stream->component = media->streams.length;
		ret++;
	}

	g_queue_truncate(&media->streams, num_ports);

	return ret;
}

static void __fill_stream(struct packet_stream *ps, const struct endpoint *epp, unsigned int port_off,
		const struct stream_params *sp)
{
	struct endpoint ep;
	struct call_media *media = ps->media;

	ep = *epp;
	ep.port += port_off;

	/* if the endpoint hasn't changed, we do nothing */
	if (PS_ISSET(ps, FILLED) && !memcmp(&ps->advertised_endpoint, &ep, sizeof(ep)))
		return;

	ps->advertised_endpoint = ep;

	/* ignore endpoint changes if we're ICE-enabled and ICE data hasn't changed */
	if (PS_ISSET(ps, FILLED) && MEDIA_ISSET(media, ICE) && media->ice_agent && sp
			&& !ice_ufrag_cmp(media->ice_agent, &sp->ice_ufrag))
		return;

	ps->endpoint = ep;

	if (PS_ISSET(ps, FILLED)) {
		/* we reset crypto params whenever the endpoint changes */
		crypto_reset(&ps->crypto);
		dtls_shutdown(ps);
	}

	ilog(LOG_DEBUG, "set FILLED flag for stream %s:%d", sockaddr_print_buf(&ps->endpoint.address), ps->endpoint.port);
	PS_SET(ps, FILLED);
	/* XXX reset/repair ICE */
}

/* called with call locked in R or W, but ps not locked */
enum call_stream_state call_stream_state_machine(struct packet_stream *ps) {
	struct call_media *media = ps->media;

	if (!ps->selected_sfd || !ps->sfds.length)
		return CSS_SHUTDOWN;

	if (MEDIA_ISSET(media, ICE) && !ice_has_finished(media))
		return CSS_ICE; /* handled by ICE timer */

	if (MEDIA_ISSET(media, DTLS)) {
		mutex_lock(&ps->in_lock);
		if (ps->selected_sfd->dtls.init && !ps->selected_sfd->dtls.connected) {
			dtls(ps, NULL, NULL);
			mutex_unlock(&ps->in_lock);
			return CSS_DTLS;
		}
		mutex_unlock(&ps->in_lock);
	}

	return CSS_RUNNING;
}

void call_media_state_machine(struct call_media *m) {
	GList *l;

	for (l = m->streams.head; l; l = l->next)
		call_stream_state_machine(l->data);
}

static int __init_stream(struct packet_stream *ps) {
	struct call_media *media = ps->media;
	struct call *call = ps->call;
	int active;

	if (ps->selected_sfd) {
		// XXX apply SDES parms to all sfds?
		if (MEDIA_ISSET(media, SDES))
			crypto_init(&ps->selected_sfd->crypto, &media->sdes_in.params);

		if (MEDIA_ISSET(media, DTLS) && !PS_ISSET(ps, FALLBACK_RTCP)) {
			active = dtls_is_active(&ps->selected_sfd->dtls);
			// we try to retain our role if possible, but must handle a role switch
			if ((active && !MEDIA_ISSET(media, SETUP_ACTIVE))
					|| (!active && !MEDIA_ISSET(media, SETUP_PASSIVE)))
				active = -1;
			if (active == -1)
				active = (PS_ISSET(ps, FILLED) && MEDIA_ISSET(media, SETUP_ACTIVE));
			dtls_connection_init(ps, active, call->dtls_cert);

			if (!PS_ISSET(ps, FINGERPRINT_VERIFIED) && media->fingerprint.hash_func
					&& ps->dtls_cert)
			{
				if (dtls_verify_cert(ps))
					return -1;
			}

			call_stream_state_machine(ps);
		}
	}

	if (MEDIA_ISSET(media, SDES))
		crypto_init(&ps->crypto, &media->sdes_out.params);

	return 0;
}

void __rtp_stats_update(GHashTable *dst, GHashTable *src) {
	struct rtp_stats *rs;
	struct rtp_payload_type *pt;
	GList *values, *l;

	/* "src" is a call_media->rtp_payload_types table, while "dst" is a
	 * packet_stream->rtp_stats table */

	values = g_hash_table_get_values(src);

	for (l = values; l; l = l->next) {
		pt = l->data;
		rs = g_hash_table_lookup(dst, &pt->payload_type);
		if (rs)
			continue;

		rs = g_slice_alloc0(sizeof(*rs));
		rs->payload_type = pt->payload_type;
		g_hash_table_insert(dst, &rs->payload_type, rs);
	}

	g_list_free(values);

	/* we leave previously added but now removed payload types in place */
}

static int __init_streams(struct call_media *A, struct call_media *B, const struct stream_params *sp) {
	GList *la, *lb;
	struct packet_stream *a, *ax, *b;
	unsigned int port_off = 0;

	la = A->streams.head;
	lb = B->streams.head;

	while (la) {
		assert(lb != NULL);
		a = la->data;
		b = lb->data;

		/* RTP */
		a->rtp_sink = b;
		PS_SET(a, RTP); /* XXX technically not correct, could be udptl too */

		__rtp_stats_update(a->rtp_stats, A->rtp_payload_types);

		if (sp) {
			__fill_stream(a, &sp->rtp_endpoint, port_off, sp);
			bf_copy_same(&a->ps_flags, &sp->sp_flags,
					SHARED_FLAG_STRICT_SOURCE | SHARED_FLAG_MEDIA_HANDOVER);
		}
		bf_copy_same(&a->ps_flags, &A->media_flags, SHARED_FLAG_ICE);

		if (__init_stream(a))
			return -1;

		/* RTCP */
		if (!MEDIA_ISSET(B, RTCP_MUX)) {
			lb = lb->next;
			assert(lb != NULL);
			b = lb->data;
		}

		if (!MEDIA_ISSET(A, RTCP_MUX)) {
			a->rtcp_sink = NULL;
			PS_CLEAR(a, RTCP);
		}
		else {
			a->rtcp_sink = b;
			PS_SET(a, RTCP);
			PS_CLEAR(a, IMPLICIT_RTCP);
		}

		ax = a;

		/* if muxing, this is the fallback RTCP port. it also contains the RTCP
		 * crypto context */
		la = la->next;
		assert(la != NULL);
		a = la->data;

		a->rtp_sink = NULL;
		a->rtcp_sink = b;
		PS_CLEAR(a, RTP);
		PS_SET(a, RTCP);
		a->rtcp_sibling = NULL;
		bf_copy(&a->ps_flags, PS_FLAG_FALLBACK_RTCP, &ax->ps_flags, PS_FLAG_RTCP);

		ax->rtcp_sibling = a;

		if (sp) {
			if (!SP_ISSET(sp, IMPLICIT_RTCP)) {
				__fill_stream(a, &sp->rtcp_endpoint, port_off, sp);
				PS_CLEAR(a, IMPLICIT_RTCP);
			}
			else {
				__fill_stream(a, &sp->rtp_endpoint, port_off + 1, sp);
				PS_SET(a, IMPLICIT_RTCP);
			}
			bf_copy_same(&a->ps_flags, &sp->sp_flags,
					SHARED_FLAG_STRICT_SOURCE | SHARED_FLAG_MEDIA_HANDOVER);
		}
		bf_copy_same(&a->ps_flags, &A->media_flags, SHARED_FLAG_ICE);

		if (__init_stream(a))
			return -1;

		la = la->next;
		lb = lb->next;

		port_off += 2;
	}

	return 0;
}

static void __ice_offer(const struct sdp_ng_flags *flags, struct call_media *this,
		struct call_media *other)
{
	if (!flags)
		return;

	/* we offer ICE by default */
	if (!MEDIA_ISSET(this, INITIALIZED))
		MEDIA_SET(this, ICE);
	if (flags->ice_remove)
		MEDIA_CLEAR(this, ICE);

	/* special case: if doing ICE on both sides and ice_force is not set, we cannot
	 * be sure that media will pass through us, so we have to disable certain features */
	if (MEDIA_ISSET(this, ICE) && MEDIA_ISSET(other, ICE) && !flags->ice_force) {
		ilog(LOG_DEBUG, "enabling passthrough mode");
		MEDIA_SET(this, PASSTHRU);
		MEDIA_SET(other, PASSTHRU);
		return;
	}

	/* determine roles (even if we don't actually do ICE) */
	/* this = receiver, other = sender */
	/* ICE_CONTROLLING is from our POV, the other ICE flags are from peer's POV */
	if (MEDIA_ISSET(this, ICE_LITE))
		MEDIA_SET(this, ICE_CONTROLLING);
	else if (!MEDIA_ISSET(this, INITIALIZED)) {
		if (flags->opmode == OP_OFFER)
			MEDIA_SET(this, ICE_CONTROLLING);
		else
			MEDIA_CLEAR(this, ICE_CONTROLLING);
	}

	/* roles are reversed for the other side */
	if (MEDIA_ISSET(other, ICE_LITE))
		MEDIA_SET(other, ICE_CONTROLLING);
	else if (!MEDIA_ISSET(other, INITIALIZED)) {
		if (flags->opmode == OP_OFFER)
			MEDIA_CLEAR(other, ICE_CONTROLLING);
		else
			MEDIA_SET(other, ICE_CONTROLLING);
	}
}

/* generates SDES parametes for outgoing SDP, which is our media "out" direction */
static void __generate_crypto(const struct sdp_ng_flags *flags, struct call_media *this,
		struct call_media *other)
{
	struct crypto_params *cp = &this->sdes_out.params,
			     *cp_in = &this->sdes_in.params;

	if (!flags)
		return;

	if (!this->protocol || !this->protocol->srtp || MEDIA_ISSET(this, PASSTHRU)) {
		cp->crypto_suite = NULL;
		/* clear crypto for the this leg b/c we are in passthrough mode */
		MEDIA_CLEAR(this, DTLS);
		MEDIA_CLEAR(this, SDES);
		MEDIA_CLEAR(this, SETUP_PASSIVE);
		MEDIA_CLEAR(this, SETUP_ACTIVE);

		if (MEDIA_ISSET(this, PASSTHRU)) {
			/* clear crypto for the other leg as well b/c passthrough only
			 * works if it is done for both legs */
			MEDIA_CLEAR(other, DTLS);
			MEDIA_CLEAR(other, SDES);
			MEDIA_CLEAR(other, SETUP_PASSIVE);
			MEDIA_CLEAR(other, SETUP_ACTIVE);
		}

		return;
	}

	if (flags->opmode == OP_OFFER) {
		/* we always must offer actpass */
		MEDIA_SET(this, SETUP_PASSIVE);
		MEDIA_SET(this, SETUP_ACTIVE);
	}
	else {
		if (flags->dtls_passive && MEDIA_ISSET(this, SETUP_PASSIVE))
			MEDIA_CLEAR(this, SETUP_ACTIVE);
		/* if we can be active, we will, otherwise we'll be passive */
		if (MEDIA_ISSET(this, SETUP_ACTIVE))
			MEDIA_CLEAR(this, SETUP_PASSIVE);
	}

	if (!MEDIA_ISSET(this, INITIALIZED)) {
		/* we offer both DTLS and SDES by default */
		/* unless this is overridden by flags */
		if (!flags->dtls_off)
			MEDIA_SET(this, DTLS);
		if (!flags->sdes_off)
			MEDIA_SET(this, SDES);
		else
			goto skip_sdes;
	}
	else {
		/* if both SDES and DTLS are supported, we may use the flags to select one
		 * over the other */
		if (MEDIA_ARESET2(this, DTLS, SDES) && flags->dtls_off)
			MEDIA_CLEAR(this, DTLS);
		/* flags->sdes_off is ignored as we prefer DTLS by default */

		/* if we're talking to someone understanding DTLS, then skip the SDES stuff */
		if (MEDIA_ISSET(this, DTLS)) {
			MEDIA_CLEAR(this, SDES);
			goto skip_sdes;
		}
	}

	/* SDES parameters below */

	/* for answer case, otherwise we default to one */
	this->sdes_out.tag = cp_in->crypto_suite ? this->sdes_in.tag : 1;

	if (other->sdes_in.params.crypto_suite) {
		/* SRTP <> SRTP case, copy from other stream */
		cp->session_params = cp_in->session_params;
		crypto_params_copy(cp, &other->sdes_in.params, (flags->opmode == OP_OFFER) ? 1 : 0);
	}

	if (cp->crypto_suite)
		goto apply_sdes_flags;

	cp->crypto_suite = cp_in->crypto_suite;
	if (!cp->crypto_suite)
		cp->crypto_suite = &crypto_suites[0];
	random_string((unsigned char *) cp->master_key,
			cp->crypto_suite->master_key_len);
	random_string((unsigned char *) cp->master_salt,
			cp->crypto_suite->master_salt_len);
	/* mki = mki_len = 0 */
	cp->session_params.unencrypted_srtp = cp_in->session_params.unencrypted_srtp;
	cp->session_params.unencrypted_srtcp = cp_in->session_params.unencrypted_srtcp;
	cp->session_params.unauthenticated_srtp = cp_in->session_params.unauthenticated_srtp;

apply_sdes_flags:
	if (flags->sdes_unencrypted_srtp && flags->opmode == OP_OFFER)
		cp_in->session_params.unencrypted_srtp = cp->session_params.unencrypted_srtp = 1;
	else if (flags->sdes_encrypted_srtp)
		cp_in->session_params.unencrypted_srtp = cp->session_params.unencrypted_srtp = 0;
	if (flags->sdes_unencrypted_srtcp && flags->opmode == OP_OFFER)
		cp_in->session_params.unencrypted_srtcp = cp->session_params.unencrypted_srtcp = 1;
	else if (flags->sdes_encrypted_srtcp)
		cp_in->session_params.unencrypted_srtcp = cp->session_params.unencrypted_srtcp = 0;
	if (flags->sdes_unauthenticated_srtp && flags->opmode == OP_OFFER)
		cp_in->session_params.unauthenticated_srtp = cp->session_params.unauthenticated_srtp = 1;
	else if (flags->sdes_authenticated_srtp)
		cp_in->session_params.unauthenticated_srtp = cp->session_params.unauthenticated_srtp = 0;

skip_sdes:
	;
}


static void __disable_streams(struct call_media *media, unsigned int num_ports) {
	GList *l;
	struct packet_stream *ps;

	__num_media_streams(media, num_ports);

	for (l = media->streams.head; l; l = l->next) {
		ps = l->data;
		g_queue_clear(&ps->sfds);
		ps->selected_sfd = NULL;
	}
}

static void __rtcp_mux_logic(const struct sdp_ng_flags *flags, struct call_media *media,
		struct call_media *other_media)
{
	if (!flags)
		return;

	if (flags->opmode == OP_ANSWER) {
		/* default is to go with the client's choice, unless we were instructed not
		 * to do that in the offer (see below) */
		if (!MEDIA_ISSET(media, RTCP_MUX_OVERRIDE))
			bf_copy_same(&media->media_flags, &other_media->media_flags, MEDIA_FLAG_RTCP_MUX);

		return;
	}

	if (flags->opmode != OP_OFFER)
		return;


	/* default is to pass through the client's choice, unless our peer is already
	 * talking rtcp-mux, then we stick to that */
	if (!MEDIA_ISSET(media, RTCP_MUX))
		bf_copy_same(&media->media_flags, &other_media->media_flags, MEDIA_FLAG_RTCP_MUX);
	/* in our offer, we can override the client's choice */
	if (flags->rtcp_mux_offer)
		MEDIA_SET(media, RTCP_MUX);
	else if (flags->rtcp_mux_demux)
		MEDIA_CLEAR(media, RTCP_MUX);

	/* we can also control what's going to happen in the answer. it
	 * depends on what was offered, but by default we go with the other
	 * client's choice */
	MEDIA_CLEAR(other_media, RTCP_MUX_OVERRIDE);
	if (MEDIA_ISSET(other_media, RTCP_MUX)) {
		if (!MEDIA_ISSET(media, RTCP_MUX)) {
			/* rtcp-mux was offered, but we don't offer it ourselves.
			 * the answer will not accept rtcp-mux (wasn't offered).
			 * the default is to accept the offer, unless we want to
			 * explicitly reject it. */
			MEDIA_SET(other_media, RTCP_MUX_OVERRIDE);
			if (flags->rtcp_mux_reject)
				MEDIA_CLEAR(other_media, RTCP_MUX);
		}
		else {
			/* rtcp-mux was offered and we offer it too. default is
			 * to go with the other client's choice, unless we want to
			 * either explicitly accept it (possibly demux) or reject
			 * it (possible reverse demux). */
			if (flags->rtcp_mux_accept)
				MEDIA_SET(other_media, RTCP_MUX_OVERRIDE);
			else if (flags->rtcp_mux_reject) {
				MEDIA_SET(other_media, RTCP_MUX_OVERRIDE);
				MEDIA_CLEAR(other_media, RTCP_MUX);
			}
		}
	}
	else {
		/* rtcp-mux was not offered. we may offer it, but since it wasn't
		 * offered to us, we must not accept it. */
		MEDIA_SET(other_media, RTCP_MUX_OVERRIDE);
	}
}

static void __fingerprint_changed(struct call_media *m) {
	GList *l;
	struct packet_stream *ps;

	if (!m->fingerprint.hash_func)
		return;

	ilog(LOG_INFO, "DTLS fingerprint changed, restarting DTLS");

	for (l = m->streams.head; l; l = l->next) {
		ps = l->data;
		PS_CLEAR(ps, FINGERPRINT_VERIFIED);
		dtls_shutdown(ps);
	}
}

static void __set_all_tos(struct call *c) {
	GList *l;
	struct stream_fd *sfd;

	for (l = c->stream_fds.head; l; l = l->next) {
		sfd = l->data;
		set_tos(&sfd->socket, c->tos);
	}
}

static void __tos_change(struct call *call, const struct sdp_ng_flags *flags) {
	unsigned char new_tos;

	/* Handle TOS= parameter. Negative value = no change, not present or too large =
	 * revert to default, otherwise set specified value. We only do it in an offer, but
	 * then for both directions. */
	if (flags && (flags->opmode != OP_OFFER || flags->tos < 0))
		return;

	if (!flags || flags->tos > 255)
		new_tos = call->callmaster->conf.default_tos;
	else
		new_tos = flags->tos;

	if (new_tos == call->tos)
		return;

	call->tos = new_tos;
	__set_all_tos(call);
}

static void __init_interface(struct call_media *media, const str *ifname, int num_ports) {
	/* we're holding master_lock in W mode here, so we can safely ignore the
	 * atomic ops */

	if (!media->logical_intf)
		goto get;
	if (media->logical_intf->preferred_family != media->desired_family)
		goto get;
	if (!ifname || !ifname->s)
		return;
	if (!str_cmp_str(&media->logical_intf->name, ifname) || !str_cmp(ifname, ALGORITHM_ROUND_ROBIN_CALLS))
		return;
get:
	media->logical_intf = get_logical_interface(ifname, media->desired_family, num_ports);
	if (G_UNLIKELY(!media->logical_intf)) {
		/* legacy support */
		if (!str_cmp(ifname, "internal"))
			media->desired_family = __get_socket_family_enum(SF_IP4);
		else if (!str_cmp(ifname, "external"))
			media->desired_family = __get_socket_family_enum(SF_IP6);
		else
			ilog(LOG_WARNING, "Interface '"STR_FORMAT"' not found, using default", STR_FMT(ifname));
		media->logical_intf = get_logical_interface(NULL, media->desired_family, num_ports);
		if (!media->logical_intf) {
			ilog(LOG_WARNING, "Requested address family (%s) not supported",
					media->desired_family->name);
			media->logical_intf = get_logical_interface(NULL, NULL, 0);
		}
	}
//	media->local_intf = ifa = get_interface_address(media->logical_intf, media->desired_family);
//	if (!ifa) {
//		ilog(LOG_WARNING, "No usable address in interface '"STR_FORMAT"' found, using default",
//				STR_FMT(ifname));
//		media->local_intf = ifa = get_any_interface_address(media->logical_intf, media->desired_family);
//		media->desired_family = ifa->spec->address.addr.family;
//	}
}


// process received a=setup and related attributes
static void __dtls_logic(const struct sdp_ng_flags *flags,
		struct call_media *other_media, struct stream_params *sp)
{
	unsigned int tmp;

	/* active and passive are from our POV */
	tmp = other_media->media_flags;
	bf_copy(&other_media->media_flags, MEDIA_FLAG_SETUP_PASSIVE,
			&sp->sp_flags, SP_FLAG_SETUP_ACTIVE);
	bf_copy(&other_media->media_flags, MEDIA_FLAG_SETUP_ACTIVE,
			&sp->sp_flags, SP_FLAG_SETUP_PASSIVE);

	if (flags) {
		/* Special case: if this is an offer and actpass is being offered (as it should),
		 * we would normally choose to be active. However, if this is a reinvite and we
		 * were passive previously, we should retain this role. */
		if (flags && flags->opmode == OP_OFFER && MEDIA_ARESET2(other_media, SETUP_ACTIVE, SETUP_PASSIVE)
				&& (tmp & (MEDIA_FLAG_SETUP_ACTIVE | MEDIA_FLAG_SETUP_PASSIVE))
				== MEDIA_FLAG_SETUP_PASSIVE)
			MEDIA_CLEAR(other_media, SETUP_ACTIVE);
		/* if passive mode is requested, honour it if we can */
		if (flags && flags->dtls_passive && MEDIA_ISSET(other_media, SETUP_PASSIVE))
			MEDIA_CLEAR(other_media, SETUP_ACTIVE);
	}

	if (memcmp(&other_media->fingerprint, &sp->fingerprint, sizeof(sp->fingerprint))) {
		__fingerprint_changed(other_media);
		other_media->fingerprint = sp->fingerprint;
	}
	MEDIA_CLEAR(other_media, DTLS);
	if (MEDIA_ISSET2(other_media, SETUP_PASSIVE, SETUP_ACTIVE)
			&& other_media->fingerprint.hash_func)
		MEDIA_SET(other_media, DTLS);
}

static void __rtp_payload_types(struct call_media *media, GQueue *types) {
	struct rtp_payload_type *pt;
	struct call *call = media->call;

	/* we steal the entire list to avoid duplicate allocs */
	while ((pt = g_queue_pop_head(types))) {
		/* but we must duplicate the contents */
		call_str_cpy(call, &pt->encoding, &pt->encoding);
		call_str_cpy(call, &pt->encoding_parameters, &pt->encoding_parameters);
		g_hash_table_replace(media->rtp_payload_types, &pt->payload_type, pt);
	}
}

static void __ice_start(struct call_media *media) {
	if (MEDIA_ISSET(media, PASSTHRU)) {
		ice_shutdown(&media->ice_agent);
		return;
	}
	if (!MEDIA_ISSET(media, ICE)) /* don't init new ICE agent but leave it running if there is one */
		return;

	ice_agent_init(&media->ice_agent, media);
}

static int get_algorithm_num_ports(GQueue *streams, char *algorithm) {
	unsigned int algorithm_ports = 0;
	struct stream_params *sp;
	GList *media_iter;

	if (algorithm == NULL) {
		return 0;
	}

	for (media_iter = streams->head; media_iter; media_iter = media_iter->next) {
		sp = media_iter->data;

		if (!str_cmp(&sp->direction[0], algorithm)) {
			algorithm_ports += sp->consecutive_ports;
		}

		if (!str_cmp(&sp->direction[1], algorithm)) {
			algorithm_ports += sp->consecutive_ports;
		}
	}

	// XXX only do *=2 for RTP streams?
	algorithm_ports *= 2;

	return algorithm_ports;
}

/* called with call->master_lock held in W */
int monologue_offer_answer(struct call_monologue *other_ml, GQueue *streams,
		const struct sdp_ng_flags *flags)
{
	struct stream_params *sp;
	GList *media_iter, *ml_media, *other_ml_media;
	struct call_media *media, *other_media;
	unsigned int num_ports;
	unsigned int rr_calls_ports;
	struct call_monologue *monologue = other_ml->active_dialogue;
	struct endpoint_map *em;
	struct call *call;


	call = monologue->call;

	call->last_signal = poller_now;
	call->deleted = 0;

	// get the total number of ports needed for ALGORITHM_ROUND_ROBIN_CALLS algorithm
	rr_calls_ports = get_algorithm_num_ports(streams, ALGORITHM_ROUND_ROBIN_CALLS);

	/* we must have a complete dialogue, even though the to-tag (monologue->tag)
	 * may not be known yet */
	if (!other_ml) {
		ilog(LOG_ERROR, "Incomplete dialogue association");
		return -1;
	}
	__C_DBG("this="STR_FORMAT" other="STR_FORMAT, STR_FMT(&monologue->tag), STR_FMT(&other_ml->tag));

	__tos_change(call, flags);

	ml_media = other_ml_media = NULL;

	for (media_iter = streams->head; media_iter; media_iter = media_iter->next) {
		sp = media_iter->data;
		__C_DBG("processing media stream #%u", sp->index);
		__C_DBG("free ports needed for round-robin-calls, left for this call %u", rr_calls_ports);

		/* first, check for existance of call_media struct on both sides of
		 * the dialogue */
		media = __get_media(monologue, &ml_media, sp);
		other_media = __get_media(other_ml, &other_ml_media, sp);
		/* OTHER is the side which has sent the message. SDP parameters in
		 * "sp" are as advertised by OTHER side. The message will be sent to
		 * THIS side. Parameters sent to THIS side may be overridden by
		 * what's in "flags". If this is an answer, or if we have talked to
		 * THIS side (recipient) before, then the structs will be populated with
		 * details already. */

		if (flags && flags->opmode == OP_OFFER && flags->reset) {
			MEDIA_CLEAR(media, INITIALIZED);
			MEDIA_CLEAR(other_media, INITIALIZED);
			if (media->ice_agent)
				ice_restart(media->ice_agent);
			if (other_media->ice_agent)
				ice_restart(other_media->ice_agent);
		}

		/* deduct protocol from stream parameters received */
		if (other_media->protocol != sp->protocol) {
			other_media->protocol = sp->protocol;
			/* if the endpoint changes the protocol, we reset the other side's
			 * protocol as well. this lets us remember our previous overrides,
			 * but also lets endpoints re-negotiate. */
			media->protocol = NULL;
		}
		/* default is to leave the protocol unchanged */
		if (!media->protocol)
			media->protocol = other_media->protocol;
		/* allow override of outgoing protocol even if we know it already */
		/* but only if this is an RTP-based protocol */
		if (flags && flags->transport_protocol
				&& other_media->protocol && other_media->protocol->rtp)
			media->protocol = flags->transport_protocol;

		if (sp->rtp_endpoint.port) {
			/* copy parameters advertised by the sender of this message */
			bf_copy_same(&other_media->media_flags, &sp->sp_flags,
					SHARED_FLAG_RTCP_MUX | SHARED_FLAG_ASYMMETRIC | SHARED_FLAG_ICE
					| SHARED_FLAG_TRICKLE_ICE | SHARED_FLAG_ICE_LITE);

			crypto_params_copy(&other_media->sdes_in.params, &sp->crypto, 1);
			other_media->sdes_in.tag = sp->sdes_tag;
			if (other_media->sdes_in.params.crypto_suite)
				MEDIA_SET(other_media, SDES);
		}

		__rtp_payload_types(media, &sp->rtp_payload_types);

		/* send and recv are from our POV */
		bf_copy_same(&media->media_flags, &sp->sp_flags,
				SP_FLAG_SEND | SP_FLAG_RECV);
		bf_copy(&other_media->media_flags, MEDIA_FLAG_RECV, &sp->sp_flags, SP_FLAG_SEND);
		bf_copy(&other_media->media_flags, MEDIA_FLAG_SEND, &sp->sp_flags, SP_FLAG_RECV);

		if (sp->rtp_endpoint.port) {
			/* DTLS stuff */
			__dtls_logic(flags, other_media, sp);

			/* control rtcp-mux */
			__rtcp_mux_logic(flags, media, other_media);

			/* SDES and DTLS */
			__generate_crypto(flags, media, other_media);

			/* deduct address family from stream parameters received */
			other_media->desired_family = sp->rtp_endpoint.address.family;
			/* for outgoing SDP, use "direction"/DF or default to what was offered */
			if (!media->desired_family)
				media->desired_family = other_media->desired_family;
			if (sp->desired_family)
				media->desired_family = sp->desired_family;
		}

		/* local interface selection */
		__init_interface(media, &sp->direction[1], rr_calls_ports);
		__init_interface(other_media, &sp->direction[0], rr_calls_ports);

		if (media->logical_intf == NULL || other_media->logical_intf == NULL) {
			goto error_intf;
		}

		/* ICE stuff - must come after interface and address family selection */
		__ice_offer(flags, media, other_media);
		__ice_start(other_media);
		__ice_start(media);



		/* we now know what's being advertised by the other side */
		MEDIA_SET(other_media, INITIALIZED);


		/* determine number of consecutive ports needed locally.
		 * XXX only do *=2 for RTP streams? */
		num_ports = sp->consecutive_ports;
		num_ports *= 2;


		if (!sp->rtp_endpoint.port) {
			/* Zero port: stream has been rejected.
			 * RFC 3264, chapter 6:
			 * If a stream is rejected, the offerer and answerer MUST NOT
			 * generate media (or RTCP packets) for that stream. */
			__disable_streams(media, num_ports);
			__disable_streams(other_media, num_ports);
			goto init;
		}
		if (is_addr_unspecified(&sp->rtp_endpoint.address) && !is_trickle_ice_address(&sp->rtp_endpoint)) {
			/* Zero endpoint address, equivalent to setting the media stream
			 * to sendonly or inactive */
			MEDIA_CLEAR(media, RECV);
			MEDIA_CLEAR(other_media, SEND);
		}


		/* get that many ports for each side, and one packet stream for each port, then
		 * assign the ports to the streams */
		em = __get_endpoint_map(media, num_ports, &sp->rtp_endpoint, flags);
		if (!em) {
			goto error_ports;
		} else {
			// update the ports needed for ALGORITHM_ROUND_ROBIN_CALLS algorithm
			if (str_cmp(&sp->direction[1], ALGORITHM_ROUND_ROBIN_CALLS) == 0) {
				rr_calls_ports -= num_ports;
			}
		}

		__num_media_streams(media, num_ports);
		__assign_stream_fds(media, &em->intf_sfds);

		if (__num_media_streams(other_media, num_ports)) {
			/* new streams created on OTHER side. normally only happens in
			 * initial offer. create a wildcard endpoint_map to be filled in
			 * when the answer comes. */
			if (__wildcard_endpoint_map(other_media, num_ports))
				goto error_ports;

			// update the ports needed for ALGORITHM_ROUND_ROBIN_CALLS algorithm
			if (str_cmp(&sp->direction[0], ALGORITHM_ROUND_ROBIN_CALLS) == 0) {
				rr_calls_ports -= num_ports;
			}
		}

init:
		if (__init_streams(media, other_media, NULL))
			return -1;
		if (__init_streams(other_media, media, sp))
			return -1;

		/* we are now ready to fire up ICE if so desired and requested */
		ice_update(other_media->ice_agent, sp);
		ice_update(media->ice_agent, NULL); /* this is in case rtcp-mux has changed */
	}

	return 0;

error_ports:
	ilog(LOG_ERR, "Error allocating media ports");
	return ERROR_NO_FREE_PORTS;

error_intf:
	ilog(LOG_ERR, "Error finding logical interface with free ports");
	return ERROR_NO_FREE_LOGS;
}

static void timeval_totalstats_average_add(struct totalstats *s, const struct timeval *add) {
	struct timeval dp, oa;

	mutex_lock(&s->total_average_lock);

	// new average = ((old average * old num sessions) + datapoint) / new num sessions
	// ... but this will overflow when num sessions becomes very large

	// timeval_multiply(&t, &s->total_average_call_dur, s->total_managed_sess);
	// timeval_add(&t, &t, add);
	// s->total_managed_sess++;
	// timeval_divide(&s->total_average_call_dur, &t, s->total_managed_sess);

	// alternative:
	// new average = old average + (datapoint / new num sessions) - (old average / new num sessions)

	s->total_managed_sess++;
	timeval_divide(&dp, add, s->total_managed_sess);
	timeval_divide(&oa, &s->total_average_call_dur, s->total_managed_sess);
	timeval_add(&s->total_average_call_dur, &s->total_average_call_dur, &dp);
	timeval_subtract(&s->total_average_call_dur, &s->total_average_call_dur, &oa);

	mutex_unlock(&s->total_average_lock);
}

static void timeval_totalstats_interval_call_duration_add(struct totalstats *s,
		const struct timeval *call_start, const struct timeval *call_stop,
		const struct timeval *interval_start) {
	struct timeval call_duration;
	struct timeval const *call_start_in_interval = call_start;

	if (timercmp(interval_start, call_start, >))
		call_start_in_interval = interval_start;

	timeval_subtract(&call_duration, call_stop, call_start_in_interval);

	mutex_lock(&s->total_calls_duration_lock);
	timeval_add(&s->total_calls_duration_interval,
			&s->total_calls_duration_interval, &call_duration);
	mutex_unlock(&s->total_calls_duration_lock);
}

static int __rtp_stats_sort(const void *ap, const void *bp) {
	const struct rtp_stats *a = ap, *b = bp;

	/* descending order */
	if (atomic64_get(&a->packets) > atomic64_get(&b->packets))
		return -1;
	if (atomic64_get(&a->packets) < atomic64_get(&b->packets))
		return 1;
	return 0;
}

static const struct rtp_payload_type *__rtp_stats_codec(struct call_media *m) {
	struct packet_stream *ps;
	GList *values;
	struct rtp_stats *rtp_s;
	const struct rtp_payload_type *rtp_pt = NULL;

	/* we only use the primary packet stream for the time being */
	if (!m->streams.head)
		return NULL;

	ps = m->streams.head->data;

	values = g_hash_table_get_values(ps->rtp_stats);
	if (!values)
		return NULL;

	values = g_list_sort(values, __rtp_stats_sort);

	/* payload type with the most packets */
	rtp_s = values->data;
	if (atomic64_get(&rtp_s->packets) == 0)
		goto out;

	rtp_pt = rtp_payload_type(rtp_s->payload_type, m->rtp_payload_types);

out:
	g_list_free(values);
	return rtp_pt; /* may be NULL */
}

void add_total_calls_duration_in_interval(struct callmaster *cm,
		struct timeval *interval_tv) {
	struct timeval ongoing_calls_dur = add_ongoing_calls_dur_in_interval(cm,
			&cm->latest_graphite_interval_start, interval_tv);

	mutex_lock(&cm->totalstats_interval.total_calls_duration_lock);
	timeval_add(&cm->totalstats_interval.total_calls_duration_interval,
			&cm->totalstats_interval.total_calls_duration_interval,
			&ongoing_calls_dur);
	mutex_unlock(&cm->totalstats_interval.total_calls_duration_lock);
}

struct timeval add_ongoing_calls_dur_in_interval(struct callmaster *m,
		struct timeval *interval_start, struct timeval *interval_duration) {
	GHashTableIter iter;
	gpointer key, value;
	struct timeval call_duration, now, res = {0};
	struct call *call;
	struct call_monologue *ml;

	rwlock_lock_r(&m->hashlock);
	g_hash_table_iter_init(&iter, m->callhash);

	while (g_hash_table_iter_next(&iter, &key, &value)) {
		call = (struct call*) value;
		if (!call->monologues.head)
			continue;
		ml = call->monologues.head->data;
		if (timercmp(interval_start, &ml->started, >)) {
			timeval_add(&res, &res, interval_duration);
		} else {
			gettimeofday(&now, NULL);
			timeval_subtract(&call_duration, &now, &ml->started);
			timeval_add(&res, &res, &call_duration);
		}
	}
	rwlock_unlock_r(&m->hashlock);
	return res;
}

#define CDRBUFREMAINDER cdrbufend-cdrbufcur

/* called lock-free, but must hold a reference to the call */
void call_destroy(struct call *c) {
	struct callmaster *m;
	struct packet_stream *ps=0, *ps2=0;
	struct stream_fd *sfd;
	struct poller *p;
	GSList *l;
	int ret;
	struct call_monologue *ml;
	struct call_media *md;
	GList *k, *o;
	struct timeval tim_result_duration;
	static const int CDRBUFLENGTH = 4096*2;
	char cdrbuffer[CDRBUFLENGTH];
	char* cdrbufcur = cdrbuffer;
	char* cdrbufend = cdrbuffer+CDRBUFLENGTH-1;
	int cdrlinecnt = 0;
	int printlen=0;
	int found = 0;
	const struct rtp_payload_type *rtp_pt;

	if (!c) {
		return;
	}

	m = c->callmaster;
	p = m->poller;

	rwlock_lock_w(&m->hashlock);
	ret = g_hash_table_remove(m->callhash, &c->callid);
	rwlock_unlock_w(&m->hashlock);

	mutex_lock(&m->totalstats_interval.managed_sess_lock);
	m->totalstats.managed_sess_crt--;
	m->totalstats_interval.managed_sess_min = MIN(m->totalstats_interval.managed_sess_min,
			m->totalstats.managed_sess_crt);
	mutex_unlock(&m->totalstats_interval.managed_sess_lock);

	if (!ret)
		return;

	obj_put(c);

<<<<<<< HEAD
	if (c->redis_call_responsible) {
		if (m->conf.redis_write) {
			redis_delete(c, m->conf.redis_write, ANY_REDIS_ROLE);
		} else if (m->conf.redis) {
			redis_delete(c, m->conf.redis, MASTER_REDIS_ROLE);
		}
	}
=======
	redis_delete(c, m->conf.redis_write);

>>>>>>> 47a9564f
	rwlock_lock_w(&c->master_lock);
	/* at this point, no more packet streams can be added */

	ilog(LOG_INFO, "Final packet stats:");

	/* CDRs and statistics */
	if (_log_facility_cdr) {
		printlen = snprintf(cdrbufcur,CDRBUFREMAINDER,"ci=%s, ",c->callid.s);
		ADJUSTLEN(printlen,cdrbufend,cdrbufcur);
		printlen = snprintf(cdrbufcur,CDRBUFREMAINDER,"created_from=%s, ", c->created_from);
		ADJUSTLEN(printlen,cdrbufend,cdrbufcur);
		printlen = snprintf(cdrbufcur,CDRBUFREMAINDER,"last_signal=%llu, ", (unsigned long long)c->last_signal);
		ADJUSTLEN(printlen,cdrbufend,cdrbufcur);
		printlen = snprintf(cdrbufcur,CDRBUFREMAINDER,"tos=%u, ", (unsigned int)c->tos);
		ADJUSTLEN(printlen,cdrbufend,cdrbufcur);
	}

	for (l = c->monologues.head; l; l = l->next) {
		ml = l->data;

		if (!ml->terminated.tv_sec) {
			gettimeofday(&ml->terminated, NULL);
			ml->term_reason = UNKNOWN;
		}

		timeval_subtract(&tim_result_duration,&ml->terminated,&ml->started);

		if (_log_facility_cdr) {
			printlen = snprintf(cdrbufcur, CDRBUFREMAINDER,
				"ml%i_start_time=%ld.%06lu, "
				"ml%i_end_time=%ld.%06ld, "
				"ml%i_duration=%ld.%06ld, "
				"ml%i_termination=%s, "
				"ml%i_local_tag=%s, "
				"ml%i_local_tag_type=%s, "
				"ml%i_remote_tag=%s, ",
				cdrlinecnt, ml->started.tv_sec, ml->started.tv_usec,
				cdrlinecnt, ml->terminated.tv_sec, ml->terminated.tv_usec,
				cdrlinecnt, tim_result_duration.tv_sec, tim_result_duration.tv_usec,
				cdrlinecnt, get_term_reason_text(ml->term_reason),
				cdrlinecnt, ml->tag.s,
				cdrlinecnt, get_tag_type_text(ml->tagtype),
				cdrlinecnt, ml->active_dialogue ? ml->active_dialogue->tag.s : "(none)");
			ADJUSTLEN(printlen,cdrbufend,cdrbufcur);
		}

		ilog(LOG_INFO, "--- Tag '"STR_FORMAT"', created "
				"%u:%02u ago for branch '"STR_FORMAT"', in dialogue with '"STR_FORMAT"'",
				STR_FMT(&ml->tag),
				(unsigned int) (poller_now - ml->created) / 60,
				(unsigned int) (poller_now - ml->created) % 60,
				STR_FMT(&ml->viabranch),
				ml->active_dialogue ? ml->active_dialogue->tag.len : 6,
				ml->active_dialogue ? ml->active_dialogue->tag.s : "(none)");

		for (k = ml->medias.head; k; k = k->next) {
			md = k->data;

			rtp_pt = __rtp_stats_codec(md);
#define MLL_PREFIX "------ Media #%u ("STR_FORMAT" over %s) using " /* media log line prefix */
#define MLL_COMMON /* common args */						\
					md->index,				\
					STR_FMT(&md->type),			\
					md->protocol ? md->protocol->name : "(unknown)"
			if (!rtp_pt)
				ilog(LOG_INFO, MLL_PREFIX "unknown codec", MLL_COMMON);
			else if (!rtp_pt->encoding_parameters.s)
				ilog(LOG_INFO, MLL_PREFIX ""STR_FORMAT"/%u", MLL_COMMON,
						STR_FMT(&rtp_pt->encoding), rtp_pt->clock_rate);
			else
				ilog(LOG_INFO, MLL_PREFIX ""STR_FORMAT"/%u/"STR_FORMAT"", MLL_COMMON,
						STR_FMT(&rtp_pt->encoding), rtp_pt->clock_rate,
						STR_FMT(&rtp_pt->encoding_parameters));

			/* add PayloadType(codec) info in CDR logging */
			if (_log_facility_cdr && rtp_pt) {
				printlen = snprintf(cdrbufcur, CDRBUFREMAINDER, "payload_type=%u, ", rtp_pt->payload_type);
				ADJUSTLEN(printlen,cdrbufend,cdrbufcur);
			} else if (_log_facility_cdr && !rtp_pt) {
				printlen = snprintf(cdrbufcur, CDRBUFREMAINDER, "payload_type=unknown, ");
				ADJUSTLEN(printlen,cdrbufend,cdrbufcur);
			}

			for (o = md->streams.head; o; o = o->next) {
				ps = o->data;

				if (PS_ISSET(ps, FALLBACK_RTCP))
					continue;

				char *addr = sockaddr_print_buf(&ps->endpoint.address);

				if (_log_facility_cdr) {
				    const char* protocol = (!PS_ISSET(ps, RTP) && PS_ISSET(ps, RTCP)) ? "rtcp" : "rtp";

				    if(!PS_ISSET(ps, RTP) && PS_ISSET(ps, RTCP)) {
					printlen = snprintf(cdrbufcur, CDRBUFREMAINDER,
						"ml%i_midx%u_%s_endpoint_ip=%s, "
						"ml%i_midx%u_%s_endpoint_port=%u, "
						"ml%i_midx%u_%s_local_relay_port=%u, "
						"ml%i_midx%u_%s_relayed_packets="UINT64F", "
						"ml%i_midx%u_%s_relayed_bytes="UINT64F", "
						"ml%i_midx%u_%s_relayed_errors="UINT64F", "
						"ml%i_midx%u_%s_last_packet="UINT64F", "
						"ml%i_midx%u_%s_in_tos_tclass=%" PRIu8 ", ",
						cdrlinecnt, md->index, protocol, addr,
						cdrlinecnt, md->index, protocol, ps->endpoint.port,
						cdrlinecnt, md->index, protocol,
						(ps->selected_sfd ? ps->selected_sfd->socket.local.port : 0),
						cdrlinecnt, md->index, protocol,
						atomic64_get(&ps->stats.packets),
						cdrlinecnt, md->index, protocol,
						atomic64_get(&ps->stats.bytes),
						cdrlinecnt, md->index, protocol,
						atomic64_get(&ps->stats.errors),
						cdrlinecnt, md->index, protocol,
						atomic64_get(&ps->last_packet),
						cdrlinecnt, md->index, protocol,
						ps->stats.in_tos_tclass);
					ADJUSTLEN(printlen,cdrbufend,cdrbufcur);
				    } else {
#if (RE_HAS_MEASUREDELAY)
				    	printlen = snprintf(cdrbufcur, CDRBUFREMAINDER,
						"ml%i_midx%u_%s_endpoint_ip=%s, "
						"ml%i_midx%u_%s_endpoint_port=%u, "
						"ml%i_midx%u_%s_local_relay_port=%u, "
						"ml%i_midx%u_%s_relayed_packets="UINT64F", "
						"ml%i_midx%u_%s_relayed_bytes="UINT64F", "
						"ml%i_midx%u_%s_relayed_errors="UINT64F", "
						"ml%i_midx%u_%s_last_packet="UINT64F", "
						"ml%i_midx%u_%s_in_tos_tclass=%" PRIu8 ", "
						"ml%i_midx%u_%s_delay_min=%.9f, "
						"ml%i_midx%u_%s_delay_avg=%.9f, "
						"ml%i_midx%u_%s_delay_max=%.9f, ",
						cdrlinecnt, md->index, protocol, addr,
						cdrlinecnt, md->index, protocol, ps->endpoint.port,
						cdrlinecnt, md->index, protocol, (unsigned int) (ps->sfd ? ps->sfd->fd.localport : 0),
						cdrlinecnt, md->index, protocol,
						atomic64_get(&ps->stats.packets),
						cdrlinecnt, md->index, protocol,
						atomic64_get(&ps->stats.bytes),
						cdrlinecnt, md->index, protocol,
						atomic64_get(&ps->stats.errors),
						cdrlinecnt, md->index, protocol,
						atomic64_get(&ps->last_packet),
						cdrlinecnt, md->index, protocol,
						ps->stats.in_tos_tclass,
						cdrlinecnt, md->index, protocol, (double) ps->stats.delay_min / 1000000,
						cdrlinecnt, md->index, protocol, (double) ps->stats.delay_avg / 1000000,
						cdrlinecnt, md->index, protocol, (double) ps->stats.delay_max / 1000000);
					ADJUSTLEN(printlen,cdrbufend,cdrbufcur);
#else
					printlen = snprintf(cdrbufcur, CDRBUFREMAINDER,
						"ml%i_midx%u_%s_endpoint_ip=%s, "
						"ml%i_midx%u_%s_endpoint_port=%u, "
						"ml%i_midx%u_%s_local_relay_port=%u, "
						"ml%i_midx%u_%s_relayed_packets="UINT64F", "
						"ml%i_midx%u_%s_relayed_bytes="UINT64F", "
						"ml%i_midx%u_%s_relayed_errors="UINT64F", "
						"ml%i_midx%u_%s_last_packet="UINT64F", "
						"ml%i_midx%u_%s_in_tos_tclass=%" PRIu8 ", ",
						cdrlinecnt, md->index, protocol, addr,
						cdrlinecnt, md->index, protocol, ps->endpoint.port,
						cdrlinecnt, md->index, protocol,
						(ps->selected_sfd ? ps->selected_sfd->socket.local.port : 0),
						cdrlinecnt, md->index, protocol,
						atomic64_get(&ps->stats.packets),
						cdrlinecnt, md->index, protocol,
						atomic64_get(&ps->stats.bytes),
						cdrlinecnt, md->index, protocol,
						atomic64_get(&ps->stats.errors),
						cdrlinecnt, md->index, protocol,
						atomic64_get(&ps->last_packet),
						cdrlinecnt, md->index, protocol,
						ps->stats.in_tos_tclass);
					ADJUSTLEN(printlen,cdrbufend,cdrbufcur);
#endif
				    }
				}

				ilog(LOG_INFO, "--------- Port %5u <> %15s:%-5u%s, "
						""UINT64F" p, "UINT64F" b, "UINT64F" e, "UINT64F" last_packet",
						(unsigned int) (ps->selected_sfd ? ps->selected_sfd->socket.local.port : 0),
						addr, ps->endpoint.port,
						(!PS_ISSET(ps, RTP) && PS_ISSET(ps, RTCP)) ? " (RTCP)" : "",
						atomic64_get(&ps->stats.packets),
						atomic64_get(&ps->stats.bytes),
						atomic64_get(&ps->stats.errors),
						atomic64_get(&ps->last_packet));

				atomic64_add(&m->totalstats.total_relayed_packets,
						atomic64_get(&ps->stats.packets));
				atomic64_add(&m->totalstats_interval.total_relayed_packets,
					atomic64_get(&ps->stats.packets));
				atomic64_add(&m->totalstats.total_relayed_errors,
					atomic64_get(&ps->stats.errors));
				atomic64_add(&m->totalstats_interval.total_relayed_errors,
					atomic64_get(&ps->stats.errors));
			}

			ice_shutdown(&md->ice_agent);
		}
		if (_log_facility_cdr)
		    ++cdrlinecnt;
	}

	// --- for statistics getting one way stream or no relay at all
	int total_nopacket_relayed_sess = 0;

	for (l = c->monologues.head; l; l = l->next) {
		ml = l->data;

		// --- go through partner ml and search the RTP
		for (k = ml->medias.head; k; k = k->next) {
			md = k->data;

			for (o = md->streams.head; o; o = o->next) {
				ps = o->data;
				if ((PS_ISSET(ps, RTP) && !PS_ISSET(ps, RTCP))) {
					// --- only RTP is interesting
					found = 1;
					break;
				}
			}
			if (found) { break; }
		}
		found = 0;

		if (ml->active_dialogue) {
			// --- go through partner ml and search the RTP
			for (k = ml->active_dialogue->medias.head; k; k = k->next) {
				md = k->data;

				for (o = md->streams.head; o; o = o->next) {
					ps2 = o->data;
					if ((PS_ISSET(ps2, RTP) && !PS_ISSET(ps2, RTCP))) {
						// --- only RTP is interesting
						found = 1;
						break;
					}
				}
				if (found) { break; }
			}
		}

		if (ps && ps2 && atomic64_get(&ps2->stats.packets)==0) {
			if (atomic64_get(&ps->stats.packets)!=0) {
				atomic64_inc(&m->totalstats.total_oneway_stream_sess);
				atomic64_inc(&m->totalstats_interval.total_oneway_stream_sess);
			}
			else {
				total_nopacket_relayed_sess++;
			}
		}
	}


	atomic64_add(&m->totalstats.total_nopacket_relayed_sess, total_nopacket_relayed_sess / 2);
	atomic64_add(&m->totalstats_interval.total_nopacket_relayed_sess, total_nopacket_relayed_sess / 2);

	if (c->monologues.head) {
		ml = c->monologues.head->data;
		if (ml->term_reason==TIMEOUT) {
			atomic64_inc(&m->totalstats.total_timeout_sess);
			atomic64_inc(&m->totalstats_interval.total_timeout_sess);
		} else if (ml->term_reason==SILENT_TIMEOUT) {
			atomic64_inc(&m->totalstats.total_silent_timeout_sess);
			atomic64_inc(&m->totalstats_interval.total_silent_timeout_sess);
		} else if (ml->term_reason==REGULAR) {
			atomic64_inc(&m->totalstats.total_regular_term_sess);
			atomic64_inc(&m->totalstats_interval.total_regular_term_sess);
		} else if (ml->term_reason==FORCED) {
			atomic64_inc(&m->totalstats.total_forced_term_sess);
			atomic64_inc(&m->totalstats_interval.total_forced_term_sess);
		}

		timeval_totalstats_average_add(&m->totalstats, &tim_result_duration);
		timeval_totalstats_average_add(&m->totalstats_interval, &tim_result_duration);
		timeval_totalstats_interval_call_duration_add(&m->totalstats_interval,
				&ml->started, &g_now, &m->latest_graphite_interval_start);
	}


	if (_log_facility_cdr)
	    /* log it */
	    cdrlog(cdrbuffer);

	for (l = c->streams.head; l; l = l->next) {
		ps = l->data;

		__unkernelize(ps);
		dtls_shutdown(ps);
		ps->selected_sfd = NULL;
		g_queue_clear(&ps->sfds);
		crypto_cleanup(&ps->crypto);

		ps->rtp_sink = NULL;
		ps->rtcp_sink = NULL;
	}

	while (c->stream_fds.head) {
		sfd = g_queue_pop_head(&c->stream_fds);
		poller_del_item(p, sfd->socket.fd);
		obj_put(sfd);
	}

	rwlock_unlock_w(&c->master_lock);
}



/* XXX move these */
int call_stream_address46(char *o, struct packet_stream *ps, enum stream_address_format format,
		int *len, const struct local_intf *ifa)
{
	struct packet_stream *sink;
	int l = 0;
	const struct intf_address *ifa_addr;

	if (!ifa) {
		if (ps->selected_sfd)
			ifa = ps->selected_sfd->local_intf;
		else
			ifa = get_any_interface_address(ps->media->logical_intf, ps->media->desired_family);
	}
	ifa_addr = &ifa->spec->local_address;

	sink = packet_stream_sink(ps);

	if (format == SAF_NG)
		l += sprintf(o + l, "%s ", ifa_addr->addr.family->rfc_name);

	if (is_addr_unspecified(&sink->advertised_endpoint.address)
			&& !is_trickle_ice_address(&sink->advertised_endpoint))
		l += sprintf(o + l, "%s", ifa_addr->addr.family->unspec_string);
	else
		l += sprintf(o + l, "%s", sockaddr_print_buf(&ifa->advertised_address));

	*len = l;
	return ifa_addr->addr.family->af;
}


static void __call_free(void *p) {
	struct call *c = p;
	struct call_monologue *m;
	struct call_media *md;
	struct packet_stream *ps;
	struct endpoint_map *em;
	GList *it;

	__C_DBG("freeing call struct");

	call_buffer_free(&c->buffer);
	mutex_destroy(&c->buffer_lock);
	rwlock_destroy(&c->master_lock);
	obj_put(c->dtls_cert);

	while (c->monologues.head) {
		m = g_queue_pop_head(&c->monologues);

		g_hash_table_destroy(m->other_tags);

		for (it = m->medias.head; it; it = it->next) {
			md = it->data;
			g_queue_clear(&md->streams);
			while (md->endpoint_maps.head) {
				em = g_queue_pop_head(&md->endpoint_maps);
				g_queue_clear_full(&em->intf_sfds, (void *) free_intf_list);
				g_slice_free1(sizeof(*em), em);
			}
			g_hash_table_destroy(md->rtp_payload_types);
			crypto_params_cleanup(&md->sdes_in.params);
			crypto_params_cleanup(&md->sdes_out.params);
			g_slice_free1(sizeof(*md), md);
		}
		g_queue_clear(&m->medias);

		g_slice_free1(sizeof(*m), m);
	}

	g_hash_table_destroy(c->tags);
	g_hash_table_destroy(c->viabranches);
	g_queue_clear(&c->medias);
	g_queue_clear(&c->endpoint_maps);

	while (c->streams.head) {
		ps = g_queue_pop_head(&c->streams);
		g_hash_table_destroy(ps->rtp_stats);
		crypto_cleanup(&ps->crypto);
		g_slice_free1(sizeof(*ps), ps);
	}

	assert(c->stream_fds.head == NULL);
}

static struct call *call_create(const str *callid, struct callmaster *m) {
	struct call *c;

	ilog(LOG_NOTICE, "Creating new call");
	c = obj_alloc0("call", sizeof(*c), __call_free);
	c->callmaster = m;
	mutex_init(&c->buffer_lock);
	call_buffer_init(&c->buffer);
	rwlock_init(&c->master_lock);
	c->tags = g_hash_table_new(str_hash, str_equal);
	c->viabranches = g_hash_table_new(str_hash, str_equal);
	call_str_cpy(c, &c->callid, callid);
	c->created = poller_now;
	c->dtls_cert = dtls_cert();
	c->tos = m->conf.default_tos;
	return c;
}

/* returns call with master_lock held in W */
struct call *call_get_or_create(const str *callid, struct callmaster *m) {
	struct call *c;

restart:
	rwlock_lock_r(&m->hashlock);
	c = g_hash_table_lookup(m->callhash, callid);
	if (!c) {
		rwlock_unlock_r(&m->hashlock);
		/* completely new call-id, create call */
		c = call_create(callid, m);
		rwlock_lock_w(&m->hashlock);
		if (g_hash_table_lookup(m->callhash, callid)) {
			/* preempted */
			rwlock_unlock_w(&m->hashlock);
			obj_put(c);
			goto restart;
		}
		g_hash_table_insert(m->callhash, &c->callid, obj_get(c));
		mutex_lock(&m->totalstats_interval.managed_sess_lock);
		m->totalstats.managed_sess_crt++;
		m->totalstats_interval.managed_sess_max = MAX(m->totalstats_interval.managed_sess_max,
				m->totalstats.managed_sess_crt);
		mutex_unlock(&m->totalstats_interval.managed_sess_lock);
		rwlock_lock_w(&c->master_lock);
		rwlock_unlock_w(&m->hashlock);
	}
	else {
		obj_hold(c);
		rwlock_lock_w(&c->master_lock);
		rwlock_unlock_r(&m->hashlock);
	}

	log_info_call(c);
	return c;
}

/* returns call with master_lock held in W, or NULL if not found */
struct call *call_get(const str *callid, struct callmaster *m) {
	struct call *ret;

	rwlock_lock_r(&m->hashlock);
	ret = g_hash_table_lookup(m->callhash, callid);
	if (!ret) {
		rwlock_unlock_r(&m->hashlock);
		return NULL;
	}

	rwlock_lock_w(&ret->master_lock);
	obj_hold(ret);
	rwlock_unlock_r(&m->hashlock);

	log_info_call(ret);
	return ret;
}

/* returns call with master_lock held in W, or possibly NULL iff opmode == OP_ANSWER */
struct call *call_get_opmode(const str *callid, struct callmaster *m, enum call_opmode opmode) {
	if (opmode == OP_OFFER)
		return call_get_or_create(callid, m);
	return call_get(callid, m);
}

/* must be called with call->master_lock held in W */
struct call_monologue *__monologue_create(struct call *call) {
	struct call_monologue *ret;

	__C_DBG("creating new monologue");
	ret = uid_slice_alloc0(ret, &call->monologues);

	ret->call = call;
	ret->created = poller_now;
	ret->other_tags = g_hash_table_new(str_hash, str_equal);
	g_queue_init(&ret->medias);
	gettimeofday(&ret->started, NULL);

	return ret;
}

/* must be called with call->master_lock held in W */
void __monologue_tag(struct call_monologue *ml, const str *tag) {
	struct call *call = ml->call;

	__C_DBG("tagging monologue with '"STR_FORMAT"'", STR_FMT(tag));
	call_str_cpy(call, &ml->tag, tag);
	g_hash_table_insert(call->tags, &ml->tag, ml);
}
void __monologue_viabranch(struct call_monologue *ml, const str *viabranch) {
	struct call *call = ml->call;

	if (!viabranch)
		return;

	__C_DBG("tagging monologue with viabranch '"STR_FORMAT"'", STR_FMT(viabranch));
	if (ml->viabranch.s)
		g_hash_table_remove(call->viabranches, &ml->viabranch);
	call_str_cpy(call, &ml->viabranch, viabranch);
	g_hash_table_insert(call->viabranches, &ml->viabranch, ml);
}

/* must be called with call->master_lock held in W */
static void __monologue_unkernelize(struct call_monologue *monologue) {
	GList *l, *m;
	struct call_media *media;
	struct packet_stream *stream;

	if (!monologue)
		return;

	monologue->deleted = 0; /* not really related, but indicates activity, so cancel
				   any pending deletion */

	for (l = monologue->medias.head; l; l = l->next) {
		media = l->data;

		for (m = media->streams.head; m; m = m->next) {
			stream = m->data;
			__stream_unconfirm(stream);
			if (stream->rtp_sink)
				__stream_unconfirm(stream->rtp_sink);
			if (stream->rtcp_sink)
				__stream_unconfirm(stream->rtcp_sink);
		}
	}
}

/* call locked in R */
void call_media_unkernelize(struct call_media *media) {
	GList *m;
	struct packet_stream *stream;

	for (m = media->streams.head; m; m = m->next) {
		stream = m->data;
		unkernelize(stream);
		unkernelize(stream->rtp_sink);
		unkernelize(stream->rtcp_sink);
	}
}

/* must be called with call->master_lock held in W */
static void __monologue_destroy(struct call_monologue *monologue) {
	struct call *call;
	struct call_monologue *dialogue;
	GList *l;

	call = monologue->call;

	g_hash_table_remove(call->tags, &monologue->tag);

	l = g_hash_table_get_values(monologue->other_tags);

	while (l) {
		dialogue = l->data;
		l = g_list_delete_link(l, l);
		g_hash_table_remove(dialogue->other_tags, &monologue->tag);
		if (!g_hash_table_size(dialogue->other_tags))
			__monologue_destroy(dialogue);
	}

	monologue->deleted = 0;
}

/* must be called with call->master_lock held in W */
static int monologue_destroy(struct call_monologue *ml) {
	struct call *c = ml->call;

	__monologue_destroy(ml);

	if (!g_hash_table_size(c->tags)) {
		ilog(LOG_INFO, "Call branch '"STR_FORMAT"' (via-branch '"STR_FORMAT"') "
				"deleted, no more branches remaining",
				STR_FMT(&ml->tag), STR_FMT0(&ml->viabranch));
		return 1; /* destroy call */
	}

	ilog(LOG_INFO, "Call branch '"STR_FORMAT"' (via-branch '"STR_FORMAT"') deleted",
			STR_FMT(&ml->tag), STR_FMT0(&ml->viabranch));
	return 0;
}

/* must be called with call->master_lock held in W */
static void __fix_other_tags(struct call_monologue *one) {
	struct call_monologue *two;

	if (!one || !one->tag.len)
		return;
	two = one->active_dialogue;
	if (!two || !two->tag.len)
		return;

	g_hash_table_insert(one->other_tags, &two->tag, two);
	g_hash_table_insert(two->other_tags, &one->tag, one);
}

/* must be called with call->master_lock held in W */
static struct call_monologue *call_get_monologue(struct call *call, const str *fromtag, const str *totag,
		const str *viabranch)
{
	struct call_monologue *ret, *os;

	__C_DBG("getting monologue for tag '"STR_FORMAT"' in call '"STR_FORMAT"'",
			STR_FMT(fromtag), STR_FMT(&call->callid));
	ret = g_hash_table_lookup(call->tags, fromtag);
	if (!ret) {
		ret = __monologue_create(call);
		__monologue_tag(ret, fromtag);
		goto new_branch;
	}

	__C_DBG("found existing monologue");
	__monologue_unkernelize(ret);
	__monologue_unkernelize(ret->active_dialogue);

	if (!viabranch)
		goto ok_check_tag;

	/* check the viabranch. if it's not known, then this is a branched offer and we need
	 * to create a new "other side" for this branch. */
	if (!ret->active_dialogue->viabranch.s) {
		/* previous "other side" hasn't been tagged with the via-branch, so we'll just
		 * use this one and tag it */
		__monologue_viabranch(ret->active_dialogue, viabranch);
		goto ok_check_tag;
	}
	if (!str_cmp_str(&ret->active_dialogue->viabranch, viabranch))
		goto ok_check_tag; /* dialogue still intact */
	os = g_hash_table_lookup(call->viabranches, viabranch);
	if (os) {
		/* previously seen branch. use it */
		__monologue_unkernelize(os);
		os->active_dialogue = ret;
		ret->active_dialogue = os;
		goto ok_check_tag;
	}

	/* we need both sides of the dialogue even in the initial offer, so create
	 * another monologue without to-tag (to be filled in later) */
new_branch:
	__C_DBG("create new \"other side\" monologue for viabranch "STR_FORMAT, STR_FMT0(viabranch));
	os = __monologue_create(call);
	ret->active_dialogue = os;
	os->active_dialogue = ret;
	__monologue_viabranch(os, viabranch);

ok_check_tag:
	os = ret->active_dialogue;
	if (totag && totag->s && !os->tag.s) {
		__monologue_tag(os, totag);
		__fix_other_tags(ret);
	}
	return ret;
}

/* must be called with call->master_lock held in W */
static struct call_monologue *call_get_dialogue(struct call *call, const str *fromtag, const str *totag,
		const str *viabranch)
{
	struct call_monologue *ft, *tt;

	__C_DBG("getting dialogue for tags '"STR_FORMAT"'<>'"STR_FORMAT"' in call '"STR_FORMAT"'",
			STR_FMT(fromtag), STR_FMT(totag), STR_FMT(&call->callid));

	/* we start with the to-tag. if it's not known, we treat it as a branched offer */
	tt = g_hash_table_lookup(call->tags, totag);
	if (!tt)
		return call_get_monologue(call, fromtag, totag, viabranch);

	/* if the from-tag is known already, return that */
	ft = g_hash_table_lookup(call->tags, fromtag);
	if (ft) {
		__C_DBG("found existing dialogue");

		/* make sure that the dialogue is actually intact */
		/* fastpath for a common case */
		if (!str_cmp_str(totag, &ft->active_dialogue->tag))
			goto done;
	}
	else {
		/* perhaps we can determine the monologue from the viabranch */
		if (viabranch)
			ft = g_hash_table_lookup(call->viabranches, viabranch);
	}

	if (!ft) {
		/* if we don't have a fromtag monologue yet, we can use a half-complete dialogue
		 * from the totag if there is one. otherwise we have to create a new one. */
		ft = tt->active_dialogue;
		if (ft->tag.s)
			ft = __monologue_create(call);
	}

	/* the fromtag monologue may be newly created, or half-complete from the totag, or
	 * derived from the viabranch. */
	if (!ft->tag.s)
		__monologue_tag(ft, fromtag);

	__monologue_unkernelize(ft->active_dialogue);
	__monologue_unkernelize(tt->active_dialogue);
	ft->active_dialogue = tt;
	tt->active_dialogue = ft;
	__fix_other_tags(ft);

done:
	__monologue_unkernelize(ft);
	__monologue_unkernelize(ft->active_dialogue);
	return ft;
}

/* fromtag and totag strictly correspond to the directionality of the message, not to the actual
 * SIP headers. IOW, the fromtag corresponds to the monologue sending this message, even if the
 * tag is actually from the TO header of the SIP message (as it would be in a 200 OK) */
struct call_monologue *call_get_mono_dialogue(struct call *call, const str *fromtag, const str *totag,
		const str *viabranch)
{
	if (!totag || !totag->s) /* initial offer */
		return call_get_monologue(call, fromtag, NULL, viabranch);
	return call_get_dialogue(call, fromtag, totag, viabranch);
}


int call_delete_branch(struct callmaster *m, const str *callid, const str *branch,
	const str *fromtag, const str *totag, bencode_item_t *output, int delete_delay)
{
	struct call *c;
	struct call_monologue *ml;
	int ret;
	const str *match_tag;
	GList *i;

	if (delete_delay < 0)
		delete_delay = m->conf.delete_delay;

	c = call_get(callid, m);
	if (!c) {
		ilog(LOG_INFO, "Call-ID to delete not found");
		goto err;
	}

	for (i = c->monologues.head; i; i = i->next) {
		ml = i->data;
		gettimeofday(&(ml->terminated), NULL);
		ml->term_reason = REGULAR;
	}

	if (!fromtag || !fromtag->len)
		goto del_all;

	if ((!totag || !totag->len) && branch && branch->len) {
		// try a via-branch match
		ml = g_hash_table_lookup(c->viabranches, branch);
		if (ml)
			goto do_delete;
	}

	match_tag = (totag && totag->len) ? totag : fromtag;

	ml = g_hash_table_lookup(c->tags, match_tag);
	if (!ml) {
		if (branch && branch->len) {
			// also try a via-branch match here
			ml = g_hash_table_lookup(c->viabranches, branch);
			if (ml)
				goto do_delete;
		}

		// last resort: try the from-tag if we tried the to-tag before and see
		// if the associated dialogue has an empty tag (unknown)
		if (match_tag == totag) {
			ml = g_hash_table_lookup(c->tags, fromtag);
			if (ml && ml->active_dialogue && ml->active_dialogue->tag.len == 0)
				goto do_delete;
		}

		ilog(LOG_INFO, "Tag '"STR_FORMAT"' in delete message not found, ignoring",
				STR_FMT(match_tag));
		goto err;
	}

do_delete:
	if (output)
		ng_call_stats(c, fromtag, totag, output, NULL);

	if (delete_delay > 0) {
		ilog(LOG_INFO, "Scheduling deletion of call branch '"STR_FORMAT"' "
				"(via-branch '"STR_FORMAT"') in %d seconds",
				STR_FMT(&ml->tag), STR_FMT0(branch), delete_delay);
		ml->deleted = poller_now + delete_delay;
		if (!c->ml_deleted || c->ml_deleted > ml->deleted)
			c->ml_deleted = ml->deleted;
	}
	else {
		ilog(LOG_INFO, "Deleting call branch '"STR_FORMAT"' (via-branch '"STR_FORMAT"')",
				STR_FMT(&ml->tag), STR_FMT0(branch));
		if (monologue_destroy(ml))
			goto del_all;
	}
	goto success_unlock;

del_all:
	if (delete_delay > 0) {
		ilog(LOG_INFO, "Scheduling deletion of entire call in %d seconds", delete_delay);
		c->deleted = poller_now + delete_delay;
		rwlock_unlock_w(&c->master_lock);
	}
	else {
		ilog(LOG_INFO, "Deleting entire call");
		rwlock_unlock_w(&c->master_lock);
		call_destroy(c);
	}
	goto success;

success_unlock:
	rwlock_unlock_w(&c->master_lock);
success:
	ret = 0;
	goto out;

err:
	if (c)
		rwlock_unlock_w(&c->master_lock);
	ret = -1;
	goto out;

out:
	if (c)
		obj_put(c);
	return ret;
}


static void callmaster_get_all_calls_interator(void *key, void *val, void *ptr) {
	GQueue *q = ptr;
	g_queue_push_tail(q, obj_get_o(val));
}

void callmaster_get_all_calls(struct callmaster *m, GQueue *q) {
	rwlock_lock_r(&m->hashlock);
	g_hash_table_foreach(m->callhash, callmaster_get_all_calls_interator, q);
	rwlock_unlock_r(&m->hashlock);

}


#if 0
// unused
// simplifty redis_write <> redis if put back into use
static void calls_dump_iterator(void *key, void *val, void *ptr) {
	struct call *c = val;
	struct callmaster *m = c->callmaster;

	if (m->conf.redis_write) {
<<<<<<< HEAD
		redis_update(c, m->conf.redis_write, ANY_REDIS_ROLE, OP_OTHER);
	} else if (m->conf.redis) {
		redis_update(c, m->conf.redis, MASTER_REDIS_ROLE, OP_OTHER);
=======
		redis_update(c, m->conf.redis_write);
	} else if (m->conf.redis) {
		redis_update(c, m->conf.redis);
>>>>>>> 47a9564f
	}
}

void calls_dump_redis(struct callmaster *m) {
	if (!m->conf.redis)
		return;

	ilog(LOG_DEBUG, "Start dumping all call data to Redis...\n");
	redis_wipe(m->conf.redis);
	g_hash_table_foreach(m->callhash, calls_dump_iterator, NULL);
	ilog(LOG_DEBUG, "Finished dumping all call data to Redis\n");
}

void calls_dump_redis_read(struct callmaster *m) {
	if (!m->conf.redis_read)
		return;

	ilog(LOG_DEBUG, "Start dumping all call data to read Redis...\n");
	redis_wipe(m->conf.redis_read);
	g_hash_table_foreach(m->callhash, calls_dump_iterator, NULL);
	ilog(LOG_DEBUG, "Finished dumping all call data to read Redis\n");
}

void calls_dump_redis_write(struct callmaster *m) {
	if (!m->conf.redis_write)
		return;

	ilog(LOG_DEBUG, "Start dumping all call data to write Redis...\n");
	redis_wipe(m->conf.redis_write);
	g_hash_table_foreach(m->callhash, calls_dump_iterator, NULL);
	ilog(LOG_DEBUG, "Finished dumping all call data to write Redis\n");
}
#endif

const struct transport_protocol *transport_protocol(const str *s) {
	int i;

	if (!s || !s->s)
		goto out;

	for (i = 0; i < num_transport_protocols; i++) {
		if (strlen(transport_protocols[i].name) != s->len)
			continue;
		if (strncasecmp(transport_protocols[i].name, s->s, s->len))
			continue;
		return &transport_protocols[i];
	}

out:
	return NULL;
}<|MERGE_RESOLUTION|>--- conflicted
+++ resolved
@@ -573,18 +573,8 @@
 
 		rwlock_unlock_r(&sfd->call->master_lock);
 
-<<<<<<< HEAD
-		if (update) {
-			if (m->conf.redis_write) {
-				redis_update(ps->call, m->conf.redis_write, ANY_REDIS_ROLE, OP_OTHER);
-			} else if (m->conf.redis) {
-				redis_update(ps->call, m->conf.redis, MASTER_REDIS_ROLE, OP_OTHER);
-			}
-		}
-=======
 		if (update)
 			redis_update(ps->call, m->conf.redis_write);
->>>>>>> 47a9564f
 
 next:
 		g_hash_table_remove(hlp.addr_sfd, &ep);
@@ -1828,7 +1818,7 @@
 	struct packet_stream *ps=0, *ps2=0;
 	struct stream_fd *sfd;
 	struct poller *p;
-	GSList *l;
+	GList *l;
 	int ret;
 	struct call_monologue *ml;
 	struct call_media *md;
@@ -1865,18 +1855,10 @@
 
 	obj_put(c);
 
-<<<<<<< HEAD
 	if (c->redis_call_responsible) {
-		if (m->conf.redis_write) {
-			redis_delete(c, m->conf.redis_write, ANY_REDIS_ROLE);
-		} else if (m->conf.redis) {
-			redis_delete(c, m->conf.redis, MASTER_REDIS_ROLE);
-		}
-	}
-=======
-	redis_delete(c, m->conf.redis_write);
-
->>>>>>> 47a9564f
+		redis_delete(c, m->conf.redis_write);
+	}
+
 	rwlock_lock_w(&c->master_lock);
 	/* at this point, no more packet streams can be added */
 
@@ -2741,15 +2723,9 @@
 	struct callmaster *m = c->callmaster;
 
 	if (m->conf.redis_write) {
-<<<<<<< HEAD
-		redis_update(c, m->conf.redis_write, ANY_REDIS_ROLE, OP_OTHER);
-	} else if (m->conf.redis) {
-		redis_update(c, m->conf.redis, MASTER_REDIS_ROLE, OP_OTHER);
-=======
 		redis_update(c, m->conf.redis_write);
 	} else if (m->conf.redis) {
 		redis_update(c, m->conf.redis);
->>>>>>> 47a9564f
 	}
 }
 
