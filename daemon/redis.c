#include <stdio.h>
#include <hiredis/hiredis.h>
#include <sys/types.h>
#include <sys/time.h>
#include <unistd.h>
#include <glib.h>
#include <stdarg.h>

#include <glib.h>
#include "redis.h"
#include "compat.h"
#include "aux.h"
#include "call.h"
#include "log.h"
#include "str.h"
#include "crypto.h"
#include "dtls.h"
#include "hiredis/hiredis.h"
#include "hiredis/async.h"
#include "hiredis/adapters/libevent.h"

INLINE redisReply *redis_expect(int type, redisReply *r) {
	if (!r)
		return NULL;
	if (r->type != type) {
		freeReplyObject(r);
		return NULL;
	}
	return r;
}

#if __YCM

/* format checking in YCM editor */

INLINE void redis_pipe(struct redis *r, const char *fmt, ...)
	__attribute__((format(printf,2,3)));
INLINE redisReply *redis_get(struct redis *r, int type, const char *fmt, ...)
	__attribute__((format(printf,3,4)));
static int redisCommandNR(redisContext *r, const char *fmt, ...)
	__attribute__((format(printf,2,3)));

#define PB "%.*s"
#define STR(x) (int) (x)->len, (x)->s
#define STR_R(x) (int) (x)->len, (x)->str
#define S_LEN(s,l) (int) (l), (s)

#else

#define PB "%b"
#define STR(x) (x)->s, (size_t) (x)->len
#define STR_R(x) (x)->str, (size_t) (x)->len
#define S_LEN(s,l) (s), (size_t) (l)

#endif

static void redis_pipe(struct redis *r, const char *fmt, ...) {
	va_list ap;

	va_start(ap, fmt);
	redisvAppendCommand(r->ctx, fmt, ap);
	va_end(ap);
	r->pipeline++;
}
static redisReply *redis_get(struct redis *r, int type, const char *fmt, ...) {
	va_list ap;
	redisReply *ret;

	va_start(ap, fmt);
	ret = redis_expect(type, redisvCommand(r->ctx, fmt, ap));
	va_end(ap);

	return ret;
}
static int redisCommandNR(redisContext *r, const char *fmt, ...) {
	va_list ap;
	redisReply *ret;
	int i = 0;

	va_start(ap, fmt);
	ret = redisvCommand(r, fmt, ap);
	va_end(ap);

	if (!ret)
		return -1;

	if (ret->type == REDIS_REPLY_ERROR) {
		i = -1;
		ilog(LOG_WARNING, "Redis returned error to command '%s': %s", fmt, ret->str);
	}

	freeReplyObject(ret);
	return i;
}



/* called with r->lock held */
static int redis_check_type(struct redis *r, char *key, char *suffix, char *type) {
	redisReply *rp;

	rp = redisCommand(r->ctx, "TYPE %s%s", key, suffix ? : "");
	if (!rp)
		return -1;
	if (rp->type != REDIS_REPLY_STATUS) {
		freeReplyObject(rp);
		return -1;
	}
	if (strcmp(rp->str, type) && strcmp(rp->str, "none"))
		redisCommandNR(r->ctx, "DEL %s%s", key, suffix ? : "");
	freeReplyObject(rp);
	return 0;
}




/* called with r->lock held */
static void redis_consume(struct redis *r) {
	redisReply *rp;

	while (r->pipeline) {
		if (redisGetReply(r->ctx, (void **) &rp) == REDIS_OK)
			freeReplyObject(rp);
		r->pipeline--;
	}
}




/* called with r->lock held if necessary */
static int redis_connect(struct redis *r, int wait) {
	struct timeval tv;
	redisReply *rp;
	char *s;

	if (r->ctx)
		redisFree(r->ctx);
	r->ctx = NULL;

	tv.tv_sec = 1;
	tv.tv_usec = 0;
	r->ctx = redisConnectWithTimeout(r->host, r->endpoint.port, tv);

	if (!r->ctx)
		goto err;
	if (r->ctx->err)
		goto err2;

	if (r->auth) {
		if (redisCommandNR(r->ctx, "AUTH %s", r->auth))
			goto err2;
	}
	else {
		if (redisCommandNR(r->ctx, "PING"))
			goto err2;
	}

	if (redisCommandNR(r->ctx, "SELECT %i", r->db))
		goto err2;

	while (wait-- >= 0) {
		ilog(LOG_INFO, "Asking Redis whether it's master or slave...");
		rp = redisCommand(r->ctx, "INFO");
		if (!rp) {
			goto err2;
		}

		s = strstr(rp->str, "role:");
		if (!s) {
			goto err3;
		}

		if (!memcmp(s, "role:master", 9)) {
			if (r->role == MASTER_REDIS_ROLE || r->role == ANY_REDIS_ROLE) {
				ilog(LOG_INFO, "Connected to Redis %s in master mode", 
					endpoint_print_buf(&r->endpoint));
				goto done;
			} else if (r->role == SLAVE_REDIS_ROLE) {
				ilog(LOG_INFO, "Connected to Redis %s in master mode, but wanted mode is slave; retrying...",
					endpoint_print_buf(&r->endpoint));
				goto next;
			}
		} else if (!memcmp(s, "role:slave", 8)) {
			if (r->role == SLAVE_REDIS_ROLE || r->role == ANY_REDIS_ROLE) {
				ilog(LOG_INFO, "Connected to Redis %s in slave mode",
					endpoint_print_buf(&r->endpoint));
				goto done;
			} else if (r->role == MASTER_REDIS_ROLE) {
				ilog(LOG_INFO, "Connected to Redis %s in slave mode, but wanted mode is master; retrying...",
					endpoint_print_buf(&r->endpoint));
				goto next;
			}
		} else {
			goto err3;
		}

next:
		freeReplyObject(rp);
		usleep(1000000);
	}

	goto err2;

done:
	freeReplyObject(rp);
	redis_check_type(r, "calls", NULL, "set");
	return 0;

err3:
	freeReplyObject(rp);
err2:
	if (r->ctx->err) {
		rlog(LOG_ERR, "Failed to connect to Redis %s, error: %s",
			endpoint_print_buf(&r->endpoint), r->ctx->errstr);
		return -1;
	}
err:
	rlog(LOG_ERR, "Failed to connect to Redis %s",
		endpoint_print_buf(&r->endpoint));
	return -1;
}

int str_cut(char *str, int begin, int len) {
    int l = strlen(str);

    if (len < 0) len = l - begin;
    if (begin + len > l) len = l - begin;
    memmove(str + begin, str + begin + len, l - len + 1);

    return len;
}

static void redis_restore_call(struct redis *r, struct callmaster *m, const redisReply *id);

void onRedisNotification(redisAsyncContext *actx, void *reply, void *privdata) {

	struct callmaster *cm = privdata;
	struct redis *r = 0;
	struct call* c;
	str callid;
	char db_str[16]; memset(&db_str, 0, 8);
	char* pdbstr = db_str;
	unsigned char* p = 0;
	int dbno;

	if (!(cm->conf.redis_read) && !(cm->conf.redis)) {
		rlog(LOG_ERROR, "A redis notification has been there but role was not 'master' or 'read'");
		return;
	}

	r = cm->conf.redis_read_notify;

	mutex_lock(&r->lock);

	redisReply *rr = (redisReply*)reply;

	if (reply == NULL || rr->type != REDIS_REPLY_ARRAY)
		goto err;

	for (int j = 0; j < rr->elements; j++) {
		rlog(LOG_INFO, "Redis-Notify: %u) %s\n", j, rr->element[j]->str);
	}

	if (rr->elements != 4)
		goto err;

	char *pch = strstr(rr->element[2]->str, "notifier-");
	if (pch == NULL) {
		rlog(LOG_ERROR,"Redis-Notifier: The substring 'notifier-' has not been found in the redis notification !\n");
		goto err;
	}


	// extract <db> from __keyspace@<db>__ prefix
	p = strstr(rr->element[2]->str, "@");
	++p;
	while (isdigit(*p)) {
		*pdbstr = *p;
		++pdbstr; ++p;
		if (pdbstr-db_str>15) {
			rlog(LOG_ERROR, "Could not extract keyspace db from notification.");
			goto err;
		}
	}
	dbno = r->db = atoi(db_str);

	// select the right db for restoring the call
	if (redisCommandNR(r->ctx, "SELECT %i", r->db)) {
		if (r->ctx->err)
			rlog(LOG_ERR, "Redis error: %s", r->ctx->errstr);
		redisFree(r->ctx);
		r->ctx = NULL;
		goto err;
	}

	pch += strlen("notifier-");
	str_cut(rr->element[2]->str,0,pch-rr->element[2]->str);
	rr->element[2]->len = strlen(rr->element[2]->str);
	rlog(LOG_INFO,"Redis-Notifier: Processing call with callid:%s\n",rr->element[2]->str);

	str_init(&callid,rr->element[2]->str);

	c = g_hash_table_lookup(cm->callhash, &callid);

	if (c && c->redis_call_responsible) {
		rlog(LOG_DEBUG,"I am responsible for that call so I ignore redis notifications.");
		goto err;
	}

	if (strncmp(rr->element[3]->str,"sadd",4)==0) {
		if (c) {
			rlog(LOG_INFO, "Redis-Notifier: Call already exists with this callid:%s\n", rr->element[2]->str);
			goto err;
		}
		redis_restore_call(r, cm, rr->element[2]);
		atomic64_inc(&cm->stats.foreign_sessions);
		atomic64_inc(&cm->totalstats.total_foreign_sessions);

		// we lookup again to retrieve the call to insert the kayspace db id
		c = g_hash_table_lookup(cm->callhash, &callid);
		if (c) {
			c->redis_hosted_db = dbno;
		}
	}

	if (strncmp(rr->element[3]->str,"del",3)==0) {
		call_destroy(c);
		atomic64_dec(&cm->stats.foreign_sessions);
	}

err:
	mutex_unlock(&r->lock);
}

void redis_notify_event_base_loopbreak(struct callmaster *cm) {
	event_base_loopbreak(cm->conf.redis_notify_event_base);
    redisAsyncCommand(cm->conf.redis_notify_async_context, onRedisNotification, NULL, "punsubscribe");
}

void redis_notify_subscribe_keyspace(struct callmaster *cm, int keyspace) {
    char* main_db_str[256]; memset(&main_db_str,0,256);
    sprintf(main_db_str,"psubscribe __keyspace@%i*:notifier-*", keyspace);

    redisAsyncCommand(cm->conf.redis_notify_async_context, onRedisNotification, (void*)cm, main_db_str);
}

void redis_notify_unsubscribe_keyspace(struct callmaster *cm, int keyspace) {
    char* main_db_str[256]; memset(&main_db_str,0,256);
    sprintf(main_db_str,"punsubscribe __keyspace@%i*:notifier-*", keyspace);

    redisAsyncCommand(cm->conf.redis_notify_async_context, onRedisNotification, (void*)cm, main_db_str);
}

void redis_notify(void *d) {
	struct callmaster *cm = d;
	struct redis *r = 0;
	if (cm->conf.redis_read) {
		r = cm->conf.redis_read;
	} else if (cm->conf.redis) {
		r = cm->conf.redis;
	} else {
		rlog(LOG_INFO, "I do not subscribe to redis notifications since redis role is not 'master' or 'read'");
		return;
	}

    cm->conf.redis_notify_event_base = event_base_new();

    cm->conf.redis_notify_async_context = redisAsyncConnect(r->host, r->endpoint.port);
    if (cm->conf.redis_notify_async_context->err) {
    	rlog(LOG_ERROR, "Redis Notification error: %s\n", cm->conf.redis_notify_async_context->errstr);
        return;
    }

    redisLibeventAttach(cm->conf.redis_notify_async_context, cm->conf.redis_notify_event_base);

    redis_notify_subscribe_keyspace(cm,r->db);
    event_base_dispatch(cm->conf.redis_notify_event_base);

}

struct redis *redis_new(const endpoint_t *ep, int db, const char *auth, enum redis_role role, int no_redis_required) {
	struct redis *r;

	r = g_slice_alloc0(sizeof(*r));

	r->endpoint = *ep;
	sockaddr_print(&ep->address, r->host, sizeof(r->host));
	r->db = db;
	r->auth = auth;
	r->role = role;
	r->state = REDIS_STATE_DISCONNECTED;
	r->no_redis_required = no_redis_required;
	mutex_init(&r->lock);

	if (redis_connect(r, 10)) {
		if (r->no_redis_required) {
			rlog(LOG_WARN, "Starting with no initial connection to Redis %s !",
				endpoint_print_buf(&r->endpoint));
			return r;
		}
		goto err;
	}

	// redis is connected
	rlog(LOG_INFO, "Established initial connection to Redis %s",
		endpoint_print_buf(&r->endpoint));
	r->state = REDIS_STATE_CONNECTED;
	return r;

err:
	mutex_destroy(&r->lock);
	g_slice_free1(sizeof(*r), r);
	return NULL;
}



static void redis_close(struct redis *r) {
	if (r->ctx)
		redisFree(r->ctx);
	mutex_destroy(&r->lock);
	g_slice_free1(sizeof(*r), r);
}



/* must be called with r->lock held */
static int redis_check_conn(struct redis *r) {
	// try redis connection
	if (redisCommandNR(r->ctx, "PING") == 0) {
		// redis is connected
		// redis_check_conn() executed well
		return 0;
	}

	// redis is disconnected
	if (r->state == REDIS_STATE_CONNECTED) {
		rlog(LOG_ERR, "Lost connection to Redis %s",
			endpoint_print_buf(&r->endpoint));
		r->state = REDIS_STATE_DISCONNECTED;
	}

	// try redis reconnect -> will free current r->ctx
	if (redis_connect(r, 1)) {
		// redis is disconnected
		// redis_check_conn() executed well
		return 0;
	}

	// redis is connected
	if (r->state == REDIS_STATE_DISCONNECTED) {
		rlog(LOG_INFO, "RE-Established connection to Redis %s",
			endpoint_print_buf(&r->endpoint));
		r->state = REDIS_STATE_CONNECTED;
	}

	// redis_check_conn() executed well
	return 0;
}



static void redis_delete_list(struct redis *r, const str *callid, const char *prefix, GQueue *q) {
	unsigned int i;

	for (i = 0; i < g_queue_get_length(q); i++)
		redis_pipe(r, "DEL %s-"PB"-%u", prefix, STR(callid), i);
}

/* called with r->lock held and c->master_lock held */
static void redis_delete_call(struct call *c, struct redis *r) {
	redis_pipe(r, "DEL notifier-"PB"", STR(&c->callid));
	redis_pipe(r, "SREM calls "PB"", STR(&c->callid));
	redis_pipe(r, "DEL call-"PB"", STR(&c->callid));
	redis_delete_list(r, &c->callid, "sfd", &c->stream_fds);
	redis_delete_list(r, &c->callid, "stream", &c->streams);
	redis_delete_list(r, &c->callid, "stream_sfds", &c->streams);
	redis_delete_list(r, &c->callid, "tag", &c->monologues);
	redis_delete_list(r, &c->callid, "other_tags", &c->monologues);
	redis_delete_list(r, &c->callid, "medias", &c->monologues);
	redis_delete_list(r, &c->callid, "media", &c->medias);
	redis_delete_list(r, &c->callid, "streams", &c->medias);
	redis_delete_list(r, &c->callid, "maps", &c->medias);
	redis_delete_list(r, &c->callid, "payload_types", &c->medias);
	redis_delete_list(r, &c->callid, "map", &c->endpoint_maps);
	redis_delete_list(r, &c->callid, "map_sfds", &c->endpoint_maps);

	redis_consume(r);
}




static int redis_get_hash(struct redis_hash *out, struct redis *r, const char *key, const redisReply *which,
		unsigned int id)
{
	redisReply *k, *v;
	int i;

	out->ht = g_hash_table_new(g_str_hash, g_str_equal);
	if (!out->ht)
		goto err;
	if (id == -1)
		out->rr = redis_get(r, REDIS_REPLY_ARRAY, "HGETALL %s-"PB"", key, STR_R(which));
	else
		out->rr = redis_get(r, REDIS_REPLY_ARRAY, "HGETALL %s-"PB"-%u", key, STR_R(which), id);
	if (!out->rr)
		goto err2;

	for (i = 1; i < out->rr->elements; i += 2) {
		k = out->rr->element[i - 1];
		v = out->rr->element[i];
		if (k->type != REDIS_REPLY_STRING || v->type != REDIS_REPLY_STRING)
			continue;

		if (g_hash_table_insert_check(out->ht, k->str, v) != TRUE)
			goto err3;
	}

	return 0;

err3:
	freeReplyObject(out->rr);
err2:
	g_hash_table_destroy(out->ht);
err:
	return -1;
}


static void redis_destroy_hash(struct redis_hash *rh) {
	freeReplyObject(rh->rr);
	g_hash_table_destroy(rh->ht);
}
static void redis_destroy_list(struct redis_list *rl) {
	unsigned int i;

	for (i = 0; i < rl->len; i++) {
		redis_destroy_hash(&rl->rh[i]);
	}
	free(rl->rh);
	free(rl->ptrs);
}



static int redis_hash_get_str(str *out, const struct redis_hash *h, const char *k) {
	redisReply *r;

	r = g_hash_table_lookup(h->ht, k);
	if (!r) {
		out->s = NULL;
		out->len = 0;
		return -1;
	}
	out->s = r->str;
	out->len = r->len;
	return 0;
}

/* we can do this because this happens during startup in a single thread */
static atomic64 strtoa64(const char *c, char **endp, int base) {
	u_int64_t u;
	atomic64 ret;

	u = strtoull(c, endp, base);
	atomic64_set_na(&ret, u);
	return ret;
}

define_get_int_type(time_t, time_t, strtoull);
define_get_int_type(int, int, strtol);
define_get_int_type(unsigned, unsigned int, strtol);
//define_get_int_type(u16, u_int16_t, strtol);
define_get_int_type(u64, u_int64_t, strtoull);
define_get_int_type(a64, atomic64, strtoa64);

define_get_type_format(str, str);
define_get_type_format(int, int);
//define_get_type_format(unsigned, unsigned int);
//define_get_type_format(u16, u_int16_t);
//define_get_type_format(u64, u_int64_t);
define_get_type_format(a64, atomic64);

static int redis_hash_get_c_buf_fn(unsigned char *out, size_t len, const struct redis_hash *h,
		const char *k, ...)
{
	va_list ap;
	str s;
	int ret;

	va_start(ap, k);
	ret = redis_hash_get_str_v(&s, h, k, ap);
	va_end(ap);
	if (ret)
		return -1;
	if (s.len > len)
		return -1;

	memcpy(out, s.s, s.len);

	return 0;
}

#define redis_hash_get_c_buf_f(o, h, f...) \
		redis_hash_get_c_buf_fn(o, sizeof(o), h, f)

static int redis_hash_get_bool_flag(const struct redis_hash *h, const char *k) {
	int i;

	if (redis_hash_get_int(&i, h, k))
		return 0;
	if (i)
		return -1;
	return 0;
}

static int redis_hash_get_endpoint(struct endpoint *out, const struct redis_hash *h, const char *k) {
	str s;

	if (redis_hash_get_str(&s, h, k))
		return -1;
	if (endpoint_parse_any(out, s.s))
		return -1;

	return 0;
}
static int redis_hash_get_stats(struct stats *out, const struct redis_hash *h, const char *k) {
	if (redis_hash_get_a64_f(&out->packets, h, "%s-packets", k))
		return -1;
	if (redis_hash_get_a64_f(&out->bytes, h, "%s-bytes", k))
		return -1;
	if (redis_hash_get_a64_f(&out->errors, h, "%s-errors", k))
		return -1;
	return 0;
}
static void *redis_list_get_idx_ptr(struct redis_list *list, unsigned int idx) {
	if (idx > list->len)
		return NULL;
	return list->ptrs[idx];
}
static void *redis_list_get_ptr(struct redis_list *list, struct redis_hash *rh, const char *key) {
	unsigned int idx;
	if (redis_hash_get_unsigned(&idx, rh, key))
		return NULL;
	return redis_list_get_idx_ptr(list, idx);
}
static int redis_build_list_cb(GQueue *q, struct redis *r, const char *key, const str *callid,
		unsigned int idx, struct redis_list *list,
		int (*cb)(str *, GQueue *, struct redis_list *, void *), void *ptr)
{
	redisReply *rr;
	int i;
	str s;

	rr = redis_get(r, REDIS_REPLY_ARRAY, "LRANGE %s-"PB"-%u 0 -1", key, STR(callid), idx);
	if (!rr)
		return -1;

	for (i = 0; i < rr->elements; i++) {
		if (rr->element[i]->type != REDIS_REPLY_STRING)
			return -1;
		str_init_len(&s, rr->element[i]->str, rr->element[i]->len);
		if (cb(&s, q, list, ptr))
			return -1;
	}
	return 0;
}
static int rbl_cb_simple(str *s, GQueue *q, struct redis_list *list, void *ptr) {
	int j;
	j = str_to_i(s, 0);
	g_queue_push_tail(q, redis_list_get_idx_ptr(list, (unsigned) j));
	return 0;
}
static int redis_build_list(GQueue *q, struct redis *r, const char *key, const str *callid,
		unsigned int idx, struct redis_list *list)
{
	return redis_build_list_cb(q, r, key, callid, idx, list, rbl_cb_simple, NULL);
}
static int redis_get_list_hash(struct redis_list *out, struct redis *r, const char *key, const redisReply *id,
		const struct redis_hash *rh, const char *rh_num_key)
{
	unsigned int i;

	if (redis_hash_get_unsigned(&out->len, rh, rh_num_key))
		return -1;
	out->rh = malloc(sizeof(*out->rh) * out->len);
	if (!out->rh)
		return -1;
	out->ptrs = malloc(sizeof(*out->ptrs) * out->len);
	if (!out->ptrs)
		goto err1;

	for (i = 0; i < out->len; i++) {
		if (redis_get_hash(&out->rh[i], r, key, id, i))
			goto err2;
	}

	return 0;

err2:
	free(out->ptrs);
	while (i) {
		i--;
		redis_destroy_hash(&out->rh[i]);
	}
err1:
	free(out->rh);
	return -1;
}




/* can return 1, 0 or -1 */
static int redis_hash_get_crypto_params(struct crypto_params *out, const struct redis_hash *h, const char *k) {
	str s;
	int i;

	if (redis_hash_get_str_f(&s, h, "%s-crypto_suite", k))
		return 1;
	out->crypto_suite = crypto_find_suite(&s);
	if (!out->crypto_suite)
		return -1;

	if (redis_hash_get_c_buf_f(out->master_key, h, "%s-master_key", k))
		return -1;
	if (redis_hash_get_c_buf_f(out->master_salt, h, "%s-master_salt", k))
		return -1;

	if (!redis_hash_get_str_f(&s, h, "%s-mki", k)) {
		if (s.len > 255)
			return -1;
		out->mki = malloc(s.len);
		memcpy(out->mki, s.s, s.len);
		out->mki_len = s.len;
	}

	if (!redis_hash_get_int_f(&i, h, "%s-unenc-srtp", k))
		out->session_params.unencrypted_srtp = i;
	if (!redis_hash_get_int_f(&i, h, "%s-unenc-srtcp", k))
		out->session_params.unencrypted_srtcp = i;
	if (!redis_hash_get_int_f(&i, h, "%s-unauth-srtp", k))
		out->session_params.unauthenticated_srtp = i;

	return 0;
}
static int redis_hash_get_crypto_context(struct crypto_context *out, const struct redis_hash *h) {
	int ret;

	ret = redis_hash_get_crypto_params(&out->params, h, "");
	if (ret == 1)
		return 0;
	else if (ret)
		return -1;

	if (redis_hash_get_u64(&out->last_index, h, "last_index"))
		return -1;
	redis_hash_get_unsigned(&out->ssrc, h, "ssrc");

	return 0;
}



static int redis_sfds(struct call *c, struct redis_list *sfds) {
	unsigned int i;
	str family, intf_name;
	struct redis_hash *rh;
	sockfamily_t *fam;
	struct logical_intf *lif;
	struct local_intf *loc;
	GQueue q = G_QUEUE_INIT;
	unsigned int loc_uid;
	struct stream_fd *sfd;
	socket_t *sock;
	int port;

	for (i = 0; i < sfds->len; i++) {
		rh = &sfds->rh[i];

		if (redis_hash_get_int(&port, rh, "localport"))
			return -1;
		if (redis_hash_get_str(&family, rh, "pref_family"))
			return -1;
		if (redis_hash_get_str(&intf_name, rh, "logical_intf"))
			return -1;
		if (redis_hash_get_unsigned(&loc_uid, rh, "local_intf_uid"))
			return -1;

		fam = get_socket_family_rfc(&family);
		if (!fam)
			return -1;
		lif = get_logical_interface(&intf_name, fam, 0);
		if (!lif)
			return -1;
		loc = g_queue_peek_nth(&lif->list, loc_uid);
		if (!loc)
			return -1;

		if (__get_consecutive_ports(&q, 1, port, loc->spec))
			return -1;
		sock = g_queue_pop_head(&q);
		if (!sock)
			return -1;
		sfd = stream_fd_new(sock, c, loc);
		// XXX tos
		if (redis_hash_get_crypto_context(&sfd->crypto, rh))
			return -1;

		sfds->ptrs[i] = sfd;
	}
	return 0;
}

static int redis_streams(struct call *c, struct redis_list *streams) {
	unsigned int i;
	struct redis_hash *rh;
	struct packet_stream *ps;

	for (i = 0; i < streams->len; i++) {
		rh = &streams->rh[i];

		ps = __packet_stream_new(c);
		if (!ps)
			return -1;

		atomic64_set_na(&ps->last_packet, time(NULL));
		if (redis_hash_get_unsigned((unsigned int *) &ps->ps_flags, rh, "ps_flags"))
			return -1;
		if (redis_hash_get_endpoint(&ps->endpoint, rh, "endpoint"))
			return -1;
		if (redis_hash_get_endpoint(&ps->advertised_endpoint, rh, "advertised_endpoint"))
			return -1;
		if (redis_hash_get_stats(&ps->stats, rh, "stats"))
			return -1;
		if (redis_hash_get_crypto_context(&ps->crypto, rh))
			return -1;

		streams->ptrs[i] = ps;

		PS_CLEAR(ps, KERNELIZED);
	}
	return 0;
}

static int redis_tags(struct call *c, struct redis_list *tags) {
	unsigned int i;
	struct redis_hash *rh;
	struct call_monologue *ml;
	str s;

	for (i = 0; i < tags->len; i++) {
		rh = &tags->rh[i];

		ml = __monologue_create(c);
		if (!ml)
			return -1;

		if (redis_hash_get_time_t(&ml->created, rh, "created"))
			return -1;
		if (!redis_hash_get_str(&s, rh, "tag"))
			__monologue_tag(ml, &s);
		if (!redis_hash_get_str(&s, rh, "via-branch"))
			__monologue_viabranch(ml, &s);
		redis_hash_get_time_t(&ml->deleted, rh, "deleted");

		tags->ptrs[i] = ml;
	}

	return 0;
}

static int rbl_cb_plts(str *s, GQueue *q, struct redis_list *list, void *ptr) {
	struct rtp_payload_type *pt;
	str ptype, enc, clock, parms;
	struct call_media *med = ptr;
	struct call *call = med->call;

	if (str_token(&ptype, s, '/'))
		return -1;
	if (str_token(&enc, s, '/'))
		return -1;
	if (str_token(&clock, s, '/'))
		return -1;
	parms = *s;

	// from call.c
	// XXX remove all the duplicate code
	pt = g_slice_alloc0(sizeof(*pt));
	pt->payload_type = str_to_ui(&ptype, 0);
	call_str_cpy(call, &pt->encoding, &enc);
	pt->clock_rate = str_to_ui(&clock, 0);
	call_str_cpy(call, &pt->encoding_parameters, &parms);
	g_hash_table_replace(med->rtp_payload_types, &pt->payload_type, pt);
	return 0;
}
static int redis_medias(struct redis *r, struct call *c, struct redis_list *medias) {
	unsigned int i;
	struct redis_hash *rh;
	struct call_media *med;
	str s;

	for (i = 0; i < medias->len; i++) {
		rh = &medias->rh[i];

		/* from call.c:__get_media() */
		med = uid_slice_alloc0(med, &c->medias);
		med->call = c;
		med->rtp_payload_types = g_hash_table_new_full(g_int_hash, g_int_equal, NULL,
				__payload_type_free);

		if (redis_hash_get_unsigned(&med->index, rh, "index"))
			return -1;
		if (redis_hash_get_str(&s, rh, "type"))
			return -1;
		call_str_cpy(c, &med->type, &s);

		if (redis_hash_get_str(&s, rh, "protocol"))
			return -1;
		med->protocol = transport_protocol(&s);

		if (redis_hash_get_str(&s, rh, "desired_family"))
			return -1;
		med->desired_family = get_socket_family_rfc(&s);

		if (redis_hash_get_str(&s, rh, "logical_intf")
				|| !(med->logical_intf = get_logical_interface(&s, med->desired_family, 0)))
		{
			rlog(LOG_ERR, "unable to find specified local interface");
			med->logical_intf = get_logical_interface(NULL, med->desired_family, 0);
		}

		if (redis_hash_get_unsigned(&med->sdes_in.tag, rh, "sdes_in_tag"))
			return -1;
		if (redis_hash_get_unsigned(&med->sdes_out.tag, rh, "sdes_out_tag"))
			return -1;
		if (redis_hash_get_unsigned((unsigned int *) &med->media_flags, rh,
					"media_flags"))
			return -1;
		if (redis_hash_get_crypto_params(&med->sdes_in.params, rh, "sdes_in") < 0)
			return -1;
		if (redis_hash_get_crypto_params(&med->sdes_out.params, rh, "sdes_out") < 0)
			return -1;

		redis_build_list_cb(NULL, r, "payload_types", &c->callid, i, NULL, rbl_cb_plts, med);
		/* XXX dtls */

		medias->ptrs[i] = med;
	}

	return 0;
}

static int redis_maps(struct call *c, struct redis_list *maps) {
	unsigned int i;
	struct redis_hash *rh;
	struct endpoint_map *em;
	str s, t;
	sockfamily_t *fam;

	for (i = 0; i < maps->len; i++) {
		rh = &maps->rh[i];

		/* from call.c:__get_endpoint_map() */
		em = uid_slice_alloc0(em, &c->endpoint_maps);
		g_queue_init(&em->intf_sfds);

		em->wildcard = redis_hash_get_bool_flag(rh, "wildcard");
		if (redis_hash_get_unsigned(&em->num_ports, rh, "num_ports"))
			return -1;
		if (redis_hash_get_str(&t, rh, "intf_preferred_family"))
			return -1;
		fam = get_socket_family_rfc(&t);
		if (!fam)
			return -1;
		if (redis_hash_get_str(&s, rh, "logical_intf")
				|| !(em->logical_intf = get_logical_interface(&s, fam, 0)))
		{
			rlog(LOG_ERR, "unable to find specified local interface");
			em->logical_intf = get_logical_interface(NULL, fam, 0);
		}
		if (redis_hash_get_endpoint(&em->endpoint, rh, "endpoint"))
			return -1;

		maps->ptrs[i] = em;
	}

	return 0;
}

static int redis_link_sfds(struct redis_list *sfds, struct redis_list *streams) {
	unsigned int i;
	struct stream_fd *sfd;

	for (i = 0; i < sfds->len; i++) {
		sfd = sfds->ptrs[i];

		sfd->stream = redis_list_get_ptr(streams, &sfds->rh[i], "stream");
		if (!sfd->stream)
			return -1;
	}

	return 0;
}

static int redis_link_tags(struct redis *r, struct call *c, struct redis_list *tags, struct redis_list *medias)
{
	unsigned int i;
	struct call_monologue *ml, *other_ml;
	GQueue q = G_QUEUE_INIT;
	GList *l;

	for (i = 0; i < tags->len; i++) {
		ml = tags->ptrs[i];

		ml->active_dialogue = redis_list_get_ptr(tags, &tags->rh[i], "active");

		if (redis_build_list(&q, r, "other_tags", &c->callid, i, tags))
			return -1;
		for (l = q.head; l; l = l->next) {
			other_ml = l->data;
			g_hash_table_insert(ml->other_tags, &other_ml->tag, other_ml);
		}
		g_queue_clear(&q);

		if (redis_build_list(&ml->medias, r, "medias", &c->callid, i, medias))
			return -1;
	}

	return 0;
}

static int redis_link_streams(struct redis *r, struct call *c, struct redis_list *streams,
		struct redis_list *sfds, struct redis_list *medias)
{
	unsigned int i;
	struct packet_stream *ps;

	for (i = 0; i < streams->len; i++) {
		ps = streams->ptrs[i];

		ps->media = redis_list_get_ptr(medias, &streams->rh[i], "media");
		ps->selected_sfd = redis_list_get_ptr(sfds, &streams->rh[i], "sfd");
		ps->rtp_sink = redis_list_get_ptr(streams, &streams->rh[i], "rtp_sink");
		ps->rtcp_sink = redis_list_get_ptr(streams, &streams->rh[i], "rtcp_sink");
		ps->rtcp_sibling = redis_list_get_ptr(streams, &streams->rh[i], "rtcp_sibling");

		if (redis_build_list(&ps->sfds, r, "stream_sfds", &c->callid, i, sfds))
			return -1;

		if (ps->media)
			__rtp_stats_update(ps->rtp_stats, ps->media->rtp_payload_types);
	}

	return 0;
}

static int redis_link_medias(struct redis *r, struct call *c, struct redis_list *medias,
		struct redis_list *streams, struct redis_list *maps, struct redis_list *tags)
{
	unsigned int i;
	struct call_media *med;

	for (i = 0; i < medias->len; i++) {
		med = medias->ptrs[i];

		med->monologue = redis_list_get_ptr(tags, &medias->rh[i], "tag");
		if (!med->monologue)
			return -1;
		if (redis_build_list(&med->streams, r, "streams", &c->callid, i, streams))
			return -1;
		if (redis_build_list(&med->endpoint_maps, r, "maps", &c->callid, i, maps))
			return -1;
	}
	return 0;
}

static int rbl_cb_intf_sfds(str *s, GQueue *q, struct redis_list *list, void *ptr) {
	int i;
	struct intf_list *il;
	struct endpoint_map *em;

	if (!strncmp(s->s, "loc-", 4)) {
		il = g_slice_alloc0(sizeof(*il));
		em = ptr;
		i = atoi(s->s+4);
		il->local_intf = g_queue_peek_nth((GQueue*) &em->logical_intf->list, i);
		if (!il->local_intf)
			return -1;
		g_queue_push_tail(q, il);
		return 0;
	}

	il = g_queue_peek_tail(q);
	if (!il)
		return -1;
	g_queue_push_tail(&il->list, redis_list_get_idx_ptr(list, atoi(s->s)));
	return 0;
}
static int redis_link_maps(struct redis *r, struct call *c, struct redis_list *maps,
		struct redis_list *sfds)
{
	unsigned int i;
	struct endpoint_map *em;

	for (i = 0; i < maps->len; i++) {
		em = maps->ptrs[i];

		if (redis_build_list_cb(&em->intf_sfds, r, "map_sfds", &c->callid, em->unique_id, sfds,
					rbl_cb_intf_sfds, em))
			return -1;
	}
	return 0;
}


static void redis_restore_call(struct redis *r, struct callmaster *m, const redisReply *id) {
	struct redis_hash call;
	struct redis_list tags, sfds, streams, medias, maps;
	struct call *c = NULL;
	str s;
	const char *err;
	int i;

	err = "'call' data incomplete";
	if (redis_get_hash(&call, r, "call", id, -1))
		goto err1;
	err = "'tags' incomplete";
	if (redis_get_list_hash(&tags, r, "tag", id, &call, "num_tags"))
		goto err2;
	err = "'sfds' incomplete";
	if (redis_get_list_hash(&sfds, r, "sfd", id, &call, "num_sfds"))
		goto err3;
	err = "'streams' incomplete";
	if (redis_get_list_hash(&streams, r, "stream", id, &call, "num_streams"))
		goto err4;
	err = "'medias' incomplete";
	if (redis_get_list_hash(&medias, r, "media", id, &call, "num_medias"))
		goto err5;
	err = "'maps' incomplete";
	if (redis_get_list_hash(&maps, r, "map", id, &call, "num_maps"))
		goto err7;

	str_init_len(&s, id->str, id->len);
	//s.s = id->str;
	//s.len = id->len;
	c = call_get_or_create(&s, m);
	err = "failed to create call struct";
	if (!c)
		goto err8;

	err = "missing 'created' timestamp";
	if (redis_hash_get_time_t(&c->created, &call, "created"))
		goto err6;
	err = "missing 'last signal' timestamp";
	if (redis_hash_get_time_t(&c->last_signal, &call, "last_signal"))
		goto err6;
	if (redis_hash_get_int(&i, &call, "tos"))
		c->tos = 184;
	else
		c->tos = i;
	redis_hash_get_time_t(&c->deleted, &call, "deleted");
	redis_hash_get_time_t(&c->ml_deleted, &call, "ml_deleted");
	if (!redis_hash_get_str(&s, &call, "created_from"))
		c->created_from = call_strdup(c, s.s);
	if (!redis_hash_get_str(&s, &call, "created_from_addr"))
		sockaddr_parse_any_str(&c->created_from_addr, &s);

	err = "failed to create sfds";
	if (redis_sfds(c, &sfds))
		goto err6;
	err = "failed to create streams";
	if (redis_streams(c, &streams))
		goto err6;
	err = "failed to create tags";
	if (redis_tags(c, &tags))
		goto err6;
	err = "failed to create medias";
	if (redis_medias(r, c, &medias))
		goto err6;
	err = "failed to create maps";
	if (redis_maps(c, &maps))
		goto err6;

	err = "failed to link sfds";
	if (redis_link_sfds(&sfds, &streams))
		goto err6;
	err = "failed to link streams";
	if (redis_link_streams(r, c, &streams, &sfds, &medias))
		goto err6;
	err = "failed to link tags";
	if (redis_link_tags(r, c, &tags, &medias))
		goto err6;
	err = "failed to link medias";
	if (redis_link_medias(r, c, &medias, &streams, &maps, &tags))
		goto err6;
	err = "failed to link maps";
	if (redis_link_maps(r, c, &maps, &sfds))
		goto err6;

	err = NULL;
	c->redis_hosted_db = r->db;
	c->redis_call_responsible = 1;
	obj_put(c);

err6:
	rwlock_unlock_w(&c->master_lock);
err8:
	redis_destroy_list(&maps);
err7:
	redis_destroy_list(&medias);
err5:
	redis_destroy_list(&streams);
err4:
	redis_destroy_list(&sfds);
err3:
	redis_destroy_list(&tags);
err2:
	redis_destroy_hash(&call);
err1:
	log_info_clear();
	if (err) {
		rlog(LOG_WARNING, "Failed to restore call ID '%.*s' from Redis: %s", REDIS_FMT(id), err);
		if (c) {
			call_destroy(c);
			obj_put(c);
		}
		else
			redisCommandNR(r->ctx, "SREM calls "PB"", STR_R(id));
	}
}



struct thread_ctx {
	struct callmaster *m;
	GQueue r_q;
	mutex_t r_m;
};

static void restore_thread(void *call_p, void *ctx_p) {
	struct thread_ctx *ctx = ctx_p;
	redisReply *call = call_p;
	struct redis *r;

	rlog(LOG_DEBUG, "Processing call ID '%.*s' from Redis", REDIS_FMT(call));

	mutex_lock(&ctx->r_m);
	r = g_queue_pop_head(&ctx->r_q);
	mutex_unlock(&ctx->r_m);

	redis_restore_call(r, ctx->m, call);

	mutex_lock(&ctx->r_m);
	g_queue_push_tail(&ctx->r_q, r);
	mutex_unlock(&ctx->r_m);
}

int redis_restore(struct callmaster *m, struct redis *r) {
	redisReply *calls, *call;
	int i, ret = -1;
	GThreadPool *gtp;
	struct thread_ctx ctx;

	if (!r)
		return 0;

	log_level |= LOG_FLAG_RESTORE;

	rlog(LOG_DEBUG, "Restoring calls from Redis...");

	mutex_lock(&r->lock);
	redis_check_conn(r);
	if (r->state == REDIS_STATE_DISCONNECTED) {
		mutex_unlock(&r->lock);
		ret = 0;
		goto err;
	}
	mutex_unlock(&r->lock);

	calls = redis_get(r, REDIS_REPLY_ARRAY, "SMEMBERS calls");

	if (!calls) {
		rlog(LOG_ERR, "Could not retrieve call list from Redis: %s", r->ctx->errstr);
		goto err;
	}

	ctx.m = m;
	mutex_init(&ctx.r_m);
	g_queue_init(&ctx.r_q);
	for (i = 0; i < m->conf.redis_num_threads; i++)
		g_queue_push_tail(&ctx.r_q, redis_new(&r->endpoint, r->db, r->auth, r->role, r->no_redis_required));
	gtp = g_thread_pool_new(restore_thread, &ctx, m->conf.redis_num_threads, TRUE, NULL);

	for (i = 0; i < calls->elements; i++) {
		call = calls->element[i];
		if (call->type != REDIS_REPLY_STRING)
			continue;

		g_thread_pool_push(gtp, call, NULL);
	}

	g_thread_pool_free(gtp, FALSE, TRUE);
	while ((r = g_queue_pop_head(&ctx.r_q)))
		redis_close(r);
	ret = 0;
err:
	log_level &= ~LOG_FLAG_RESTORE;
	return ret;
}




static int redis_update_crypto_params(struct redis *r, const char *pref, const str *callid,
		unsigned int unique_id,
		const char *key, const struct crypto_params *p)
{
	if (!p->crypto_suite)
		return -1;
	redis_pipe(r, "HMSET %s-"PB"-%u %s-crypto_suite %s %s-master_key "PB" %s-master_salt "PB" "
			"%s-unenc-srtp %i %s-unenc-srtcp %i %s-unauth-srtp %i",
		pref, STR(callid), unique_id,
		key, p->crypto_suite->name,
		key, S_LEN(p->master_key, sizeof(p->master_key)),
		key, S_LEN(p->master_salt, sizeof(p->master_salt)),
		key, p->session_params.unencrypted_srtp,
		key, p->session_params.unencrypted_srtcp,
		key, p->session_params.unauthenticated_srtp);
	if (p->mki)
		redis_pipe(r, "HMSET %s-"PB"-%u %s-mki "PB"",
			pref, STR(callid), unique_id,
			key,
			S_LEN(p->mki, p->mki_len));

	return 0;
}
static void redis_update_crypto_context(struct redis *r, const char *pref, const str *callid,
		unsigned int unique_id,
		const struct crypto_context *c)
{
	if (redis_update_crypto_params(r, pref, callid, unique_id, "", &c->params))
		return;
	redis_pipe(r, "HMSET %s-"PB"-%u last_index "UINT64F" ssrc %u",
		pref, STR(callid), unique_id,
		c->last_index, (unsigned) c->ssrc);
}
static void redis_update_endpoint(struct redis *r, const char *pref, const str *callid,
		unsigned int unique_id,
		const char *key, const struct endpoint *e)
{
	redis_pipe(r, "HMSET %s-"PB"-%u %s %s",
		pref, STR(callid), unique_id,
		key, endpoint_print_buf(e));
}
static void redis_update_stats(struct redis *r, const char *pref, const str *callid,
		unsigned int unique_id,
		const char *key, const struct stats *s)
{
	redis_pipe(r, "HMSET %s-"PB"-%u %s-packets "UINT64F" %s-bytes "UINT64F" %s-errors "UINT64F"",
		pref, STR(callid), unique_id,
		key, atomic64_get(&s->packets), key, atomic64_get(&s->bytes),
		key, atomic64_get(&s->errors));
}
static void redis_update_dtls_fingerprint(struct redis *r, const char *pref, const str *callid,
		unsigned int unique_id,
		const struct dtls_fingerprint *f)
{
	if (!f->hash_func)
		return;
	redis_pipe(r, "HMSET %s-"PB"-%u hash_func %s fingerprint "PB"",
		pref, STR(callid), unique_id,
		f->hash_func->name,
		S_LEN(f->digest, sizeof(f->digest)));
}



/*
 * Redis data structure:
 *
 * SET: calls %s %s %s ...
 *
 * HASH: call-$callid num_sfds %u num_streams %u num_medias %u num_tags %u num_maps %u
 * 
 * HASH: sfd-$callid-$num stream %u
 * 
 * HASH: stream-$callid-$num media %u sfd %u rtp_sink %u rtcp_sink %u rtcp_sibling %u
 * LIST: stream_sfds-$callid-$num %u %u ...
 * 
 * HASH: tag-$callid-$num
 * LIST: other_tags-$callid-$num %u %u ...
 * LIST: medias-$callid-$num %u %u ...
 * 
 * HASH: media-$callid-$num tag %u
 * LIST: streams-$callid-$num %u %u ...
 * LIST: maps-$callid-$num %u %u ...
 * 
 * HASH: map-$callid-$num
 * LIST: map_sfds-$callid-$num %u %u ...
 */

/* must be called lock-free */
<<<<<<< HEAD

void redis_update(struct call *c, struct redis *r, int role, enum call_opmode opmode) {
=======
void redis_update(struct call *c, struct redis *r) {
>>>>>>> 47a9564f
	GList *l, *n, *k, *m;
	struct call_monologue *ml, *ml2;

	struct call_media *media;
	struct packet_stream *ps;
	struct stream_fd *sfd;
	struct intf_list *il;
	struct endpoint_map *ep;
	struct rtp_payload_type *pt;

	if (!r)
		return;

	mutex_lock(&r->lock);
	redis_check_conn(r);
	if (r->state == REDIS_STATE_DISCONNECTED) {
		mutex_unlock(&r->lock);
		return ;
	}

	rwlock_lock_r(&c->master_lock);

	if (redisCommandNR(r->ctx, "SELECT %i", c->redis_hosted_db)) {
		rlog(LOG_ERR, " >>>>>>>>>>>>>>>>> Redis error.");
		goto err;
	}

	redis_pipe(r, "DEL notifier-"PB"", STR(&c->callid));
	redis_pipe(r, "SREM calls "PB"", STR(&c->callid));
	redis_pipe(r, "DEL call-"PB"", STR(&c->callid));
	redis_pipe(r, "HMSET call-"PB" created %llu last_signal %llu tos %i deleted %llu "
			"num_sfds %u num_streams %u num_medias %u num_tags %u "
			"num_maps %u "
			"ml_deleted %llu created_from %s created_from_addr %s",
		STR(&c->callid), (long long unsigned) c->created, (long long unsigned) c->last_signal,
		(int) c->tos, (long long unsigned) c->deleted,
		g_queue_get_length(&c->stream_fds), g_queue_get_length(&c->streams),
		g_queue_get_length(&c->medias), g_queue_get_length(&c->monologues),
		g_queue_get_length(&c->endpoint_maps),
		(long long unsigned) c->ml_deleted,
		c->created_from, sockaddr_print_buf(&c->created_from_addr));
	/* XXX DTLS cert?? */

	redis_pipe(r, "DEL sfd-"PB"-0", STR(&c->callid));

	for (l = c->stream_fds.head; l; l = l->next) {
		sfd = l->data;

		redis_pipe(r, "HMSET sfd-"PB"-%u pref_family %s localport %u logical_intf "PB" "
			"local_intf_uid %u "
			"stream %u",
			STR(&c->callid), sfd->unique_id,
			sfd->local_intf->logical->preferred_family->rfc_name,
			sfd->socket.local.port,
			STR(&sfd->local_intf->logical->name),
			sfd->local_intf->unique_id,
			sfd->stream->unique_id);
		redis_update_crypto_context(r, "sfd", &c->callid, sfd->unique_id, &sfd->crypto);
		/* XXX DTLS?? */
		redis_pipe(r, "EXPIRE sfd-"PB"-%u 86400", STR(&c->callid), sfd->unique_id);

		redis_pipe(r, "DEL sfd-"PB"-%u", STR(&c->callid), sfd->unique_id + 1);
	}

	redis_pipe(r, "DEL stream-"PB"-0 stream_sfds-"PB"-0", STR(&c->callid), STR(&c->callid));

	for (l = c->streams.head; l; l = l->next) {
		ps = l->data;

		mutex_lock(&ps->in_lock);
		mutex_lock(&ps->out_lock);

		redis_pipe(r, "HMSET stream-"PB"-%u media %u sfd %u rtp_sink %u "
			"rtcp_sink %u rtcp_sibling %u last_packet "UINT64F" "
			"ps_flags %u",
			STR(&c->callid), ps->unique_id,
			ps->media->unique_id,
			ps->selected_sfd ? ps->selected_sfd->unique_id : -1,
			ps->rtp_sink ? ps->rtp_sink->unique_id : -1,
			ps->rtcp_sink ? ps->rtcp_sink->unique_id : -1,
			ps->rtcp_sibling ? ps->rtcp_sibling->unique_id : -1,
			atomic64_get(&ps->last_packet),
			ps->ps_flags);
		redis_update_endpoint(r, "stream", &c->callid, ps->unique_id, "endpoint", &ps->endpoint);
		redis_update_endpoint(r, "stream", &c->callid, ps->unique_id, "advertised_endpoint",
				&ps->advertised_endpoint);
		redis_update_stats(r, "stream", &c->callid, ps->unique_id, "stats", &ps->stats);
		redis_update_crypto_context(r, "stream", &c->callid, ps->unique_id, &ps->crypto);
		/* XXX DTLS?? */

		for (k = ps->sfds.head; k; k = k->next) {
			sfd = k->data;
			redis_pipe(r, "RPUSH stream_sfds-"PB"-%u %u",
				STR(&c->callid), ps->unique_id,
				sfd->unique_id);
		}

		mutex_unlock(&ps->in_lock);
		mutex_unlock(&ps->out_lock);

		redis_pipe(r, "EXPIRE stream-"PB"-%u 86400", STR(&c->callid), ps->unique_id);
		redis_pipe(r, "EXPIRE stream_sfds-"PB"-%u 86400", STR(&c->callid), ps->unique_id);

		redis_pipe(r, "DEL stream-"PB"-%u stream_sfds-"PB"-%u",
				STR(&c->callid), ps->unique_id + 1,
				STR(&c->callid), ps->unique_id + 1);
	}

	redis_pipe(r, "DEL tag-"PB"-0 other_tags-"PB"-0 medias-"PB"-0",
			STR(&c->callid), STR(&c->callid), STR(&c->callid));

	for (l = c->monologues.head; l; l = l->next) {
		ml = l->data;

		redis_pipe(r, "HMSET tag-"PB"-%u created %llu active %u deleted %llu",
			STR(&c->callid), ml->unique_id,
			(long long unsigned) ml->created,
			ml->active_dialogue ? ml->active_dialogue->unique_id : -1,
			(long long unsigned) ml->deleted);
		if (ml->tag.s)
			redis_pipe(r, "HMSET tag-"PB"-%u tag "PB"",
				STR(&c->callid), ml->unique_id,
				STR(&ml->tag));
		if (ml->viabranch.s)
			redis_pipe(r, "HMSET tag-"PB"-%u via-branch "PB"",
				STR(&c->callid), ml->unique_id,
				STR(&ml->viabranch));

		k = g_hash_table_get_values(ml->other_tags);
		for (m = k; m; m = m->next) {
			ml2 = m->data;
			redis_pipe(r, "RPUSH other_tags-"PB"-%u %u",
				STR(&c->callid), ml->unique_id,
				ml2->unique_id);
		}
		g_list_free(k);

		for (k = ml->medias.head; k; k = k->next) {
			media = k->data;
			redis_pipe(r, "RPUSH medias-"PB"-%u %u",
				STR(&c->callid), ml->unique_id,
				media->unique_id);
		}

		redis_pipe(r, "EXPIRE tag-"PB"-%u 86400", STR(&c->callid), ml->unique_id);
		redis_pipe(r, "EXPIRE other_tags-"PB"-%u 86400", STR(&c->callid), ml->unique_id);
		redis_pipe(r, "EXPIRE medias-"PB"-%u 86400", STR(&c->callid), ml->unique_id);

		redis_pipe(r, "DEL tag-"PB"-%u other_tags-"PB"-%u medias-"PB"-%u",
				STR(&c->callid), ml->unique_id + 1,
				STR(&c->callid), ml->unique_id + 1,
				STR(&c->callid), ml->unique_id + 1);
	}

	redis_pipe(r, "DEL media-"PB"-0 streams-"PB"-0 maps-"PB"-0 payload_types-"PB"-0",
			STR(&c->callid), STR(&c->callid), STR(&c->callid), STR(&c->callid));

	for (l = c->medias.head; l; l = l->next) {
		media = l->data;

		redis_pipe(r, "HMSET media-"PB"-%u "
			"tag %u "
			"index %u "
			"type "PB" protocol %s desired_family %s "
			"sdes_in_tag %u sdes_out_tag %u logical_intf "PB" "
			"media_flags %u",
			STR(&c->callid), media->unique_id,
			media->monologue->unique_id,
			media->index,
			STR(&media->type), media->protocol ? media->protocol->name : "",
			media->desired_family ? media->desired_family->rfc_name : "",
			media->sdes_in.tag, media->sdes_out.tag,
			STR(&media->logical_intf->name),
			media->media_flags);
		redis_update_crypto_params(r, "media", &c->callid, media->unique_id, "sdes_in",
				&media->sdes_in.params);
		redis_update_crypto_params(r, "media", &c->callid, media->unique_id, "sdes_out",
				&media->sdes_out.params);
		redis_update_dtls_fingerprint(r, "media", &c->callid, media->unique_id, &media->fingerprint);

		for (m = media->streams.head; m; m = m->next) {
			ps = m->data;
			redis_pipe(r, "RPUSH streams-"PB"-%u %u",
				STR(&c->callid), media->unique_id,
				ps->unique_id);
		}

		for (m = media->endpoint_maps.head; m; m = m->next) {
			ep = m->data;
			redis_pipe(r, "RPUSH maps-"PB"-%u %u",
				STR(&c->callid), media->unique_id,
				ep->unique_id);
		}

		k = g_hash_table_get_values(media->rtp_payload_types);
		for (m = k; m; m = m->next) {
			pt = m->data;
			redis_pipe(r, "RPUSH payload_types-"PB"-%u %u/"PB"/%u/"PB"",
				STR(&c->callid), media->unique_id,
				pt->payload_type, STR(&pt->encoding),
				pt->clock_rate, STR(&pt->encoding_parameters));
		}
		g_list_free(k);

		redis_pipe(r, "EXPIRE media-"PB"-%u 86400", STR(&c->callid), media->unique_id);
		redis_pipe(r, "EXPIRE streams-"PB"-%u 86400", STR(&c->callid), media->unique_id);
		redis_pipe(r, "EXPIRE maps-"PB"-%u 86400", STR(&c->callid), media->unique_id);
		redis_pipe(r, "EXPIRE payload_types-"PB"-%u 86400", STR(&c->callid), media->unique_id);

		redis_pipe(r, "DEL media-"PB"-%u streams-"PB"-%u maps-"PB"-%u payload_types-"PB"-%u",
				STR(&c->callid), media->unique_id + 1,
				STR(&c->callid), media->unique_id + 1,
				STR(&c->callid), media->unique_id + 1,
				STR(&c->callid), media->unique_id + 1);
	}

	redis_pipe(r, "DEL map-"PB"-0 map_sfds-"PB"-0",
			STR(&c->callid), STR(&c->callid));

	for (l = c->endpoint_maps.head; l; l = l->next) {
		ep = l->data;

		redis_pipe(r, "HMSET map-"PB"-%u wildcard %i num_ports %u intf_preferred_family %s "
			"logical_intf "PB"",
			STR(&c->callid), ep->unique_id,
			ep->wildcard,
			ep->num_ports,
			ep->logical_intf->preferred_family->rfc_name,
			STR(&ep->logical_intf->name));
		redis_update_endpoint(r, "map", &c->callid, ep->unique_id, "endpoint", &ep->endpoint);

		for (m = ep->intf_sfds.head; m; m = m->next) {
			il = m->data;

			redis_pipe(r, "RPUSH map_sfds-"PB"-%u loc-%u",
				STR(&c->callid), ep->unique_id,
				il->local_intf->unique_id);

			for (n = il->list.head; n; n = n->next) {
				sfd = n->data;

				redis_pipe(r, "RPUSH map_sfds-"PB"-%u %u",
					STR(&c->callid), ep->unique_id,
					sfd->unique_id);
			}

		}

		redis_pipe(r, "EXPIRE map-"PB"-%u 86400", STR(&c->callid), ep->unique_id);
		redis_pipe(r, "EXPIRE map_sfds-"PB"-%u 86400", STR(&c->callid), ep->unique_id);

		redis_pipe(r, "DEL map-"PB"-%u map_sfds-"PB"-%u",
				STR(&c->callid), ep->unique_id + 1,
				STR(&c->callid), ep->unique_id + 1);
	}

	redis_pipe(r, "EXPIRE call-"PB" 86400", STR(&c->callid));
	redis_pipe(r, "SADD calls "PB"", STR(&c->callid));
	redis_pipe(r, "SADD notifier-"PB" "PB"", STR(&c->callid), STR(&c->callid));
	if (!c->redis_hosted_db)
		c->redis_hosted_db = r->db;
	c->redis_call_responsible = 1;

	redis_consume(r);

	mutex_unlock(&r->lock);
	rwlock_unlock_r(&c->master_lock);

	return;
err:

	mutex_unlock(&r->lock);
	rwlock_unlock_r(&c->master_lock);
	if (r->ctx->err)
		rlog(LOG_ERR, "Redis error: %s", r->ctx->errstr);
	redisFree(r->ctx);
	r->ctx = NULL;
}

/* must be called lock-free */
void redis_delete(struct call *c, struct redis *r) {
	if (!r)
		return;

	mutex_lock(&r->lock);
	redis_check_conn(r);
	if (r->state == REDIS_STATE_DISCONNECTED) {
		mutex_unlock(&r->lock);
		return ;
	}
	rwlock_lock_r(&c->master_lock);

	if (redisCommandNR(r->ctx, "SELECT %i", c->redis_hosted_db))
		goto err;

	redis_delete_call(c, r);

	rwlock_unlock_r(&c->master_lock);
	mutex_unlock(&r->lock);
	return;

err:
	rwlock_unlock_r(&c->master_lock);
	mutex_unlock(&r->lock);

	if (r->ctx->err)
		rlog(LOG_ERR, "Redis error: %s", r->ctx->errstr);
	redisFree(r->ctx);
	r->ctx = NULL;
}





void redis_wipe(struct redis *r) {
	if (!r)
		return;

	mutex_lock(&r->lock);
	redis_check_conn(r);
	if (r->state == REDIS_STATE_DISCONNECTED) {
		mutex_unlock(&r->lock);
		return ;
	}
	redisCommandNR(r->ctx, "DEL calls");
	mutex_unlock(&r->lock);
}<|MERGE_RESOLUTION|>--- conflicted
+++ resolved
@@ -5,6 +5,7 @@
 #include <unistd.h>
 #include <glib.h>
 #include <stdarg.h>
+#include <ctype.h>
 
 #include <glib.h>
 #include "redis.h"
@@ -223,13 +224,13 @@
 }
 
 int str_cut(char *str, int begin, int len) {
-    int l = strlen(str);
-
-    if (len < 0) len = l - begin;
-    if (begin + len > l) len = l - begin;
-    memmove(str + begin, str + begin + len, l - len + 1);
-
-    return len;
+	int l = strlen(str);
+
+	if (len < 0) len = l - begin;
+	if (begin + len > l) len = l - begin;
+	memmove(str + begin, str + begin + len, l - len + 1);
+
+	return len;
 }
 
 static void redis_restore_call(struct redis *r, struct callmaster *m, const redisReply *id);
@@ -241,11 +242,11 @@
 	struct call* c;
 	str callid;
 	char db_str[16]; memset(&db_str, 0, 8);
-	char* pdbstr = db_str;
-	unsigned char* p = 0;
+	char *pdbstr = db_str;
+	char *p = 0;
 	int dbno;
 
-	if (!(cm->conf.redis_read) && !(cm->conf.redis)) {
+	if (!(cm->conf.redis)) {
 		rlog(LOG_ERROR, "A redis notification has been there but role was not 'master' or 'read'");
 		return;
 	}
@@ -336,47 +337,49 @@
 
 void redis_notify_event_base_loopbreak(struct callmaster *cm) {
 	event_base_loopbreak(cm->conf.redis_notify_event_base);
-    redisAsyncCommand(cm->conf.redis_notify_async_context, onRedisNotification, NULL, "punsubscribe");
+	redisAsyncCommand(cm->conf.redis_notify_async_context, onRedisNotification, NULL, "punsubscribe");
 }
 
 void redis_notify_subscribe_keyspace(struct callmaster *cm, int keyspace) {
-    char* main_db_str[256]; memset(&main_db_str,0,256);
-    sprintf(main_db_str,"psubscribe __keyspace@%i*:notifier-*", keyspace);
-
-    redisAsyncCommand(cm->conf.redis_notify_async_context, onRedisNotification, (void*)cm, main_db_str);
+	char main_db_str[256];
+
+	memset(&main_db_str, 0, 256);
+	sprintf(main_db_str,"psubscribe __keyspace@%i*:notifier-*", keyspace);
+
+	redisAsyncCommand(cm->conf.redis_notify_async_context, onRedisNotification, (void*)cm, main_db_str);
 }
 
 void redis_notify_unsubscribe_keyspace(struct callmaster *cm, int keyspace) {
-    char* main_db_str[256]; memset(&main_db_str,0,256);
-    sprintf(main_db_str,"punsubscribe __keyspace@%i*:notifier-*", keyspace);
-
-    redisAsyncCommand(cm->conf.redis_notify_async_context, onRedisNotification, (void*)cm, main_db_str);
+	char main_db_str[256];
+
+	memset(&main_db_str, 0, 256);
+	sprintf(main_db_str,"punsubscribe __keyspace@%i*:notifier-*", keyspace);
+
+	redisAsyncCommand(cm->conf.redis_notify_async_context, onRedisNotification, (void*)cm, main_db_str);
 }
 
 void redis_notify(void *d) {
 	struct callmaster *cm = d;
 	struct redis *r = 0;
-	if (cm->conf.redis_read) {
-		r = cm->conf.redis_read;
-	} else if (cm->conf.redis) {
+	if (cm->conf.redis) {
 		r = cm->conf.redis;
 	} else {
-		rlog(LOG_INFO, "I do not subscribe to redis notifications since redis role is not 'master' or 'read'");
+		rlog(LOG_INFO, "I do not subscribe to redis notifications since no REDIS is configured");
 		return;
 	}
 
-    cm->conf.redis_notify_event_base = event_base_new();
-
-    cm->conf.redis_notify_async_context = redisAsyncConnect(r->host, r->endpoint.port);
-    if (cm->conf.redis_notify_async_context->err) {
-    	rlog(LOG_ERROR, "Redis Notification error: %s\n", cm->conf.redis_notify_async_context->errstr);
-        return;
-    }
-
-    redisLibeventAttach(cm->conf.redis_notify_async_context, cm->conf.redis_notify_event_base);
-
-    redis_notify_subscribe_keyspace(cm,r->db);
-    event_base_dispatch(cm->conf.redis_notify_event_base);
+	cm->conf.redis_notify_event_base = event_base_new();
+
+	cm->conf.redis_notify_async_context = redisAsyncConnect(r->host, r->endpoint.port);
+	if (cm->conf.redis_notify_async_context->err) {
+		rlog(LOG_ERROR, "Redis Notification error: %s\n", cm->conf.redis_notify_async_context->errstr);
+		return;
+	}
+
+	redisLibeventAttach(cm->conf.redis_notify_async_context, cm->conf.redis_notify_event_base);
+
+	redis_notify_subscribe_keyspace(cm,r->db);
+	event_base_dispatch(cm->conf.redis_notify_event_base);
 
 }
 
@@ -1404,12 +1407,7 @@
  */
 
 /* must be called lock-free */
-<<<<<<< HEAD
-
-void redis_update(struct call *c, struct redis *r, int role, enum call_opmode opmode) {
-=======
 void redis_update(struct call *c, struct redis *r) {
->>>>>>> 47a9564f
 	GList *l, *n, *k, *m;
 	struct call_monologue *ml, *ml2;
 
