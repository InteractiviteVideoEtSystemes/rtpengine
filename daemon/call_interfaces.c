#include "call_interfaces.h"

#include <stdio.h>
#include <unistd.h>
#include <glib.h>
#include <stdlib.h>
#include <pcre.h>

#include "call_interfaces.h"
#include "call.h"
#include "aux.h"
#include "log.h"
#include "redis.h"
#include "sdp.h"
#include "bencode.h"
#include "str.h"
#include "control_tcp.h"
#include "control_udp.h"
#include "rtp.h"
#include "ice.h"



int trust_address_def;
int dtls_passive_def;




static int call_stream_address_gstring(GString *o, struct packet_stream *ps, enum stream_address_format format) {
	int len, ret;
	char buf[64]; /* 64 bytes ought to be enough for anybody */

	ret = call_stream_address46(buf, ps, format, &len, NULL);
	g_string_append_len(o, buf, len);
	return ret;
}

static str *streams_print(GQueue *s, int start, int end, const char *prefix, enum stream_address_format format) {
	GString *o;
	int i, af, port;
	GList *l;
	struct call_media *media;
	struct packet_stream *ps;

	o = g_string_new_str();
	if (prefix)
		g_string_append_printf(o, "%s ", prefix);

	for (i = start; i <= end; i++) {
		for (l = s->head; l; l = l->next) {
			media = l->data;
			if (media->index == i)
				goto found;
		}
		ilog(LOG_WARNING, "Requested media index %i not found", i);
		goto out;

found:
		if (!media->streams.head) {
			ilog(LOG_WARNING, "Media has no streams");
			goto out;
		}
		ps = media->streams.head->data;

		if (format == SAF_TCP)
			call_stream_address_gstring(o, ps, format);

		port = ps->selected_sfd ? ps->selected_sfd->socket.local.port : 0;
		g_string_append_printf(o, (format == 1) ? "%i " : " %i", port);

		if (format == SAF_UDP) {
			af = call_stream_address_gstring(o, ps, format);
			g_string_append_printf(o, " %c", (af == AF_INET) ? '4' : '6');
		}

	}

out:
	g_string_append(o, "\n");

	return g_string_free_str(o);
}

static int addr_parse_udp(struct stream_params *sp, char **out) {
	const char *cp;
	char c;
	int i;

	ZERO(*sp);

	SP_SET(sp, SEND);
	SP_SET(sp, RECV);
	sp->protocol = &transport_protocols[PROTO_RTP_AVP];

	if (out[RE_UDP_UL_ADDR4] && *out[RE_UDP_UL_ADDR4]) {
		if (sockaddr_parse_any(&sp->rtp_endpoint.address, out[RE_UDP_UL_ADDR4]))
			goto fail;
	}
	else if (out[RE_UDP_UL_ADDR6] && *out[RE_UDP_UL_ADDR6]) {
		if (sockaddr_parse_any(&sp->rtp_endpoint.address, out[RE_UDP_UL_ADDR4]))
			goto fail;
	}
	else
		goto fail;

	sp->rtp_endpoint.port = atoi(out[RE_UDP_UL_PORT]);
	if (!sp->rtp_endpoint.port && strcmp(out[RE_UDP_UL_PORT], "0"))
		goto fail;

	if (out[RE_UDP_UL_FLAGS] && *out[RE_UDP_UL_FLAGS]) {
		i = 0;
		for (cp =out[RE_UDP_UL_FLAGS]; *cp && i < 2; cp++) {
			c = chrtoupper(*cp);
			if (c == 'E')
				str_init(&sp->direction[i++], "external");
			else if (c == 'I')
				str_init(&sp->direction[i++], "internal");
		}
	}

	if (out[RE_UDP_UL_NUM] && *out[RE_UDP_UL_NUM])
		sp->index = atoi(out[RE_UDP_UL_NUM]);
	if (!sp->index)
		sp->index = 1;
	sp->consecutive_ports = 1;

	sp->rtcp_endpoint = sp->rtp_endpoint;
	sp->rtcp_endpoint.port++;

	return 0;
fail:
	return -1;
}

static str *call_update_lookup_udp(char **out, struct callmaster *m, enum call_opmode opmode, const char* addr,
		const endpoint_t *sin)
{
	struct call *c;
	struct call_monologue *monologue;
	GQueue q = G_QUEUE_INIT;
	struct stream_params sp;
	str *ret, callid, viabranch, fromtag, totag = STR_NULL;
	int i;

	str_init(&callid, out[RE_UDP_UL_CALLID]);
	str_init(&viabranch, out[RE_UDP_UL_VIABRANCH]);
	str_init(&fromtag, out[RE_UDP_UL_FROMTAG]);
	str_init(&totag, out[RE_UDP_UL_TOTAG]);
	if (opmode == OP_ANSWER)
		str_swap(&fromtag, &totag);

	c = call_get_opmode(&callid, m, opmode);
	if (!c) {
		ilog(LOG_WARNING, "["STR_FORMAT"] Got UDP LOOKUP for unknown call-id",
			STR_FMT(&callid));
		return str_sprintf("%s 0 0.0.0.0\n", out[RE_UDP_COOKIE]);
	}

	if (!c->created_from && addr) {
		c->created_from = call_strdup(c, addr);
		c->created_from_addr = sin->address;
	}

	monologue = call_get_mono_dialogue(c, &fromtag, &totag, NULL);
	if (!monologue)
		goto ml_fail;

	if (opmode == OP_OFFER) {
		monologue->tagtype = FROM_TAG;
	} else {
		monologue->tagtype = TO_TAG;
	}

	if (addr_parse_udp(&sp, out))
		goto addr_fail;

	g_queue_push_tail(&q, &sp);
	i = monologue_offer_answer(monologue, &q, NULL);
	g_queue_clear(&q);

	if (i)
		goto unlock_fail;

	ret = streams_print(&monologue->active_dialogue->medias,
			sp.index, sp.index, out[RE_UDP_COOKIE], SAF_UDP);
	rwlock_unlock_w(&c->master_lock);

<<<<<<< HEAD
	if (m->conf.redis_write) {
		redis_update(c, m->conf.redis_write, ANY_REDIS_ROLE, opmode);
	} else if (m->conf.redis) {
		redis_update(c, m->conf.redis, MASTER_REDIS_ROLE, opmode);
	}
=======
	redis_update(c, m->conf.redis_write);
>>>>>>> 47a9564f

	gettimeofday(&(monologue->started), NULL);

	ilog(LOG_INFO, "Returning to SIP proxy: "STR_FORMAT"", STR_FMT(ret));
	goto out;

ml_fail:
	ilog(LOG_ERR, "Invalid dialogue association");
	goto unlock_fail;

addr_fail:
	ilog(LOG_ERR, "Failed to parse a media stream: %s/%s:%s",
			out[RE_UDP_UL_ADDR4], out[RE_UDP_UL_ADDR6], out[RE_UDP_UL_PORT]);
	goto unlock_fail;

unlock_fail:
	rwlock_unlock_w(&c->master_lock);
	ret = str_sprintf("%s E8\n", out[RE_UDP_COOKIE]);
out:
	obj_put(c);
	return ret;
}

str *call_update_udp(char **out, struct callmaster *m, const char* addr, const endpoint_t *sin) {
	return call_update_lookup_udp(out, m, OP_OFFER, addr, sin);
}
str *call_lookup_udp(char **out, struct callmaster *m) {
	return call_update_lookup_udp(out, m, OP_ANSWER, NULL, NULL);
}


static int info_parse_func(char **a, void **ret, void *p) {
	GHashTable *ih = p;

	g_hash_table_replace(ih, strdup(a[0]), strdup(a[1]));

	return -1;
}

static void info_parse(const char *s, GHashTable *ih, struct callmaster *m) {
	pcre_multi_match(m->info_re, m->info_ree, s, 2, info_parse_func, ih, NULL);
}


static int streams_parse_func(char **a, void **ret, void *p) {
	struct stream_params *sp;
	int *i;

	i = p;
	sp = g_slice_alloc0(sizeof(*sp));

	SP_SET(sp, SEND);
	SP_SET(sp, RECV);
	sp->protocol = &transport_protocols[PROTO_RTP_AVP];

	if (endpoint_parse_port_any(&sp->rtp_endpoint, a[0], atoi(a[1])))
		goto fail;

	sp->index = ++(*i);
	sp->consecutive_ports = 1;

	sp->rtcp_endpoint = sp->rtp_endpoint;
	sp->rtcp_endpoint.port++;

	if (!sp->rtp_endpoint.port && strcmp(a[1], "0"))
		goto fail;

	*ret = sp;
	return 0;

fail:
	ilog(LOG_WARNING, "Failed to parse a media stream: %s:%s", a[0], a[1]);
	g_slice_free1(sizeof(*sp), sp);
	return -1;
}


static void streams_parse(const char *s, struct callmaster *m, GQueue *q) {
	int i;
	i = 0;
	pcre_multi_match(m->streams_re, m->streams_ree, s, 3, streams_parse_func, &i, q);
}

/* XXX move these somewhere else */
static void rtp_pt_free(void *p) {
	g_slice_free1(sizeof(struct rtp_payload_type), p);
}
static void sp_free(void *p) {
	struct stream_params *s = p;

	if (s->crypto.mki)
		free(s->crypto.mki);
	g_queue_clear_full(&s->rtp_payload_types, rtp_pt_free);
	ice_candidates_free(&s->ice_candidates);
	g_slice_free1(sizeof(*s), s);
}
static void streams_free(GQueue *q) {
	g_queue_clear_full(q, sp_free);
}



static str *call_request_lookup_tcp(char **out, struct callmaster *m, enum call_opmode opmode) {
	struct call *c;
	struct call_monologue *monologue;
	GQueue s = G_QUEUE_INIT;
	str *ret = NULL, callid, fromtag, totag = STR_NULL;
	GHashTable *infohash;

	str_init(&callid, out[RE_TCP_RL_CALLID]);
	infohash = g_hash_table_new_full(g_str_hash, g_str_equal, free, free);
	c = call_get_opmode(&callid, m, opmode);
	if (!c) {
		ilog(LOG_WARNING, "["STR_FORMAT"] Got LOOKUP for unknown call-id", STR_FMT(&callid));
		goto out;
	}

	info_parse(out[RE_TCP_RL_INFO], infohash, m);
	streams_parse(out[RE_TCP_RL_STREAMS], m, &s);
	str_init(&fromtag, g_hash_table_lookup(infohash, "fromtag"));
	if (!fromtag.s) {
		ilog(LOG_WARNING, "No from-tag in message");
		goto out2;
	}
	str_init(&totag, g_hash_table_lookup(infohash, "totag"));
	if (opmode == OP_ANSWER) {
		if (!totag.s) {
			ilog(LOG_WARNING, "No to-tag in message");
			goto out2;
		}
		str_swap(&fromtag, &totag);
	}

	monologue = call_get_mono_dialogue(c, &fromtag, &totag, NULL);
	if (!monologue) {
		ilog(LOG_WARNING, "Invalid dialogue association");
		goto out2;
	}
	if (monologue_offer_answer(monologue, &s, NULL))
		goto out2;

	ret = streams_print(&monologue->active_dialogue->medias, 1, s.length, NULL, SAF_TCP);

out2:
	rwlock_unlock_w(&c->master_lock);
	streams_free(&s);

<<<<<<< HEAD
	if (m->conf.redis_write) {
		redis_update(c, m->conf.redis_write, ANY_REDIS_ROLE, opmode);
	} else if (m->conf.redis) {
		redis_update(c, m->conf.redis, MASTER_REDIS_ROLE, opmode);
	}
=======
	redis_update(c, m->conf.redis_write);
>>>>>>> 47a9564f

	ilog(LOG_INFO, "Returning to SIP proxy: "STR_FORMAT"", STR_FMT0(ret));
	obj_put(c);

out:
	g_hash_table_destroy(infohash);
	return ret;
}

str *call_request_tcp(char **out, struct callmaster *m) {
	return call_request_lookup_tcp(out, m, OP_OFFER);
}
str *call_lookup_tcp(char **out, struct callmaster *m) {
	return call_request_lookup_tcp(out, m, OP_ANSWER);
}

str *call_delete_udp(char **out, struct callmaster *m) {
	str callid, branch, fromtag, totag;

	__C_DBG("got delete for callid '%s' and viabranch '%s'", 
		out[RE_UDP_DQ_CALLID], out[RE_UDP_DQ_VIABRANCH]);

	str_init(&callid, out[RE_UDP_DQ_CALLID]);
	str_init(&branch, out[RE_UDP_DQ_VIABRANCH]);
	str_init(&fromtag, out[RE_UDP_DQ_FROMTAG]);
	str_init(&totag, out[RE_UDP_DQ_TOTAG]);

	if (call_delete_branch(m, &callid, &branch, &fromtag, &totag, NULL, -1))
		return str_sprintf("%s E8\n", out[RE_UDP_COOKIE]);

	return str_sprintf("%s 0\n", out[RE_UDP_COOKIE]);
}
str *call_query_udp(char **out, struct callmaster *m) {
	struct call *c;
	str *ret, callid, fromtag, totag;
	struct call_stats stats;

	__C_DBG("got query for callid '%s'", out[RE_UDP_DQ_CALLID]);

	str_init(&callid, out[RE_UDP_DQ_CALLID]);
	str_init(&fromtag, out[RE_UDP_DQ_FROMTAG]);
	str_init(&totag, out[RE_UDP_DQ_TOTAG]);

	c = call_get_opmode(&callid, m, OP_OTHER);
	if (!c) {
		ilog(LOG_INFO, "["STR_FORMAT"] Call-ID to query not found", STR_FMT(&callid));
		goto err;
	}

	ng_call_stats(c, &fromtag, &totag, NULL, &stats);

	rwlock_unlock_w(&c->master_lock);

	ret = str_sprintf("%s %lld "UINT64F" "UINT64F" "UINT64F" "UINT64F"\n", out[RE_UDP_COOKIE],
		(long long int) m->conf.silent_timeout - (poller_now - stats.last_packet),
		atomic64_get_na(&stats.totals[0].packets), atomic64_get_na(&stats.totals[1].packets),
		atomic64_get_na(&stats.totals[2].packets), atomic64_get_na(&stats.totals[3].packets));
	goto out;

err:
	if (c)
		rwlock_unlock_w(&c->master_lock);
	ret = str_sprintf("%s E8\n", out[RE_UDP_COOKIE]);
	goto out;

out:
	if (c)
		obj_put(c);
	return ret;
}

void call_delete_tcp(char **out, struct callmaster *m) {
	str callid;

	str_init(&callid, out[RE_TCP_D_CALLID]);
	call_delete_branch(m, &callid, NULL, NULL, NULL, NULL, -1);
}

static void call_status_iterator(struct call *c, struct control_stream *s) {
//	GList *l;
//	struct callstream *cs;
//	struct peer *p;
//	struct streamrelay *r1, *r2;
//	struct streamrelay *rx1, *rx2;
//	struct callmaster *m;
//	char addr1[64], addr2[64], addr3[64];

//	m = c->callmaster;
//	mutex_lock(&c->master_lock);

	control_stream_printf(s, "session "STR_FORMAT" - - - - %i\n",
		STR_FMT(&c->callid),
		(int) (poller_now - c->created));

	/* XXX restore function */

//	mutex_unlock(&c->master_lock);
}

void calls_status_tcp(struct callmaster *m, struct control_stream *s) {
	GQueue q = G_QUEUE_INIT;
	struct call *c;

	callmaster_get_all_calls(m, &q);

	control_stream_printf(s, "proxy %u "UINT64F"/%i/%i\n",
		g_queue_get_length(&q),
		atomic64_get(&m->stats.bytes), 0, 0);

	while (q.head) {
		c = g_queue_pop_head(&q);
		call_status_iterator(c, s);
		obj_put(c);
	}
}








static void call_release_ref(void *p) {
	struct call *c = p;
	obj_put(c);
}
INLINE void call_bencode_hold_ref(struct call *c, bencode_item_t *bi) {
	/* We cannot guarantee that the "call" structures are still around at the time
	 * when the bencode reply is finally read and sent out. Since we use scatter/gather
	 * to avoid duplication of strings and stuff, we reserve a reference to the call
	 * structs and have it released when the bencode buffer is destroyed. This is
	 * necessary every time the bencode response may reference strings contained
	 * within the call structs. */
	bencode_buffer_destroy_add(bi->buffer, call_release_ref, obj_get(c));
}

INLINE void str_hyphenate(bencode_item_t *it) {
	str s;
	if (!bencode_get_str(it, &s))
		return;
	while (s.len) {
		str_chr_str(&s, &s, ' ');
		if (!s.s || !s.len)
			break;
		*s.s = '-';
		str_shift(&s, 1);
	}
}
INLINE char *bencode_get_alt(bencode_item_t *i, const char *one, const char *two, str *out) {
	char *o;
	if ((o = bencode_dictionary_get_str(i, one, out)))
		return o;
	return bencode_dictionary_get_str(i, two, out);
}

INLINE void ng_sdes_option(struct sdp_ng_flags *out, bencode_item_t *it, unsigned int strip) {
	str s;

	if (!bencode_get_str(it, &s))
		return;
	str_shift(&s, strip);

	if (!str_cmp(&s, "no") || !str_cmp(&s, "off") || !str_cmp(&s, "disabled")
			|| !str_cmp(&s, "disable"))
		out->sdes_off = 1;
	else if (!str_cmp(&s, "unencrypted_srtp") || !str_cmp(&s, "UNENCRYPTED_SRTP"))
		out->sdes_unencrypted_srtp = 1;
	else if (!str_cmp(&s, "unencrypted_srtcp") || !str_cmp(&s, "UNENCRYPTED_SRTCP"))
		out->sdes_unencrypted_srtcp = 1;
	else if (!str_cmp(&s, "unauthenticated_srtp") || !str_cmp(&s, "UNAUTHENTICATED_SRTP"))
		out->sdes_unauthenticated_srtp = 1;
	else if (!str_cmp(&s, "encrypted_srtp") || !str_cmp(&s, "ENCRYPTED_SRTP"))
		out->sdes_encrypted_srtp = 1;
	else if (!str_cmp(&s, "encrypted_srtcp") || !str_cmp(&s, "ENCRYPTED_SRTCP"))
		out->sdes_encrypted_srtcp = 1;
	else if (!str_cmp(&s, "authenticated_srtp") || !str_cmp(&s, "AUTHENTICATED_SRTP"))
		out->sdes_authenticated_srtp = 1;
	else
		ilog(LOG_WARN, "Unknown 'SDES' flag encountered: '"STR_FORMAT"'",
				STR_FMT(&s));
}

static void call_ng_process_flags(struct sdp_ng_flags *out, bencode_item_t *input) {
	bencode_item_t *list, *it;
	int diridx;
	str s;

	ZERO(*out);

	out->trust_address = trust_address_def;
	out->dtls_passive = dtls_passive_def;

	if ((list = bencode_dictionary_get_expect(input, "flags", BENCODE_LIST))) {
		for (it = list->child; it; it = it->sibling) {
			if (it->type !=  BENCODE_STRING)
				continue;

			str_hyphenate(it);

			if (!bencode_strcmp(it, "trust-address"))
				out->trust_address = 1;
			else if (!bencode_strcmp(it, "SIP-source-address"))
				out->trust_address = 0;
			else if (!bencode_strcmp(it, "asymmetric"))
				out->asymmetric = 1;
			else if (!bencode_strcmp(it, "strict-source"))
				out->strict_source = 1;
			else if (!bencode_strcmp(it, "media-handover"))
				out->media_handover = 1;
			else if (!bencode_strcmp(it, "reset"))
				out->reset = 1;
			else if (it->iov[1].iov_len >= 5 && !memcmp(it->iov[1].iov_base, "SDES-", 5))
				ng_sdes_option(out, it, 5);
			else if (!bencode_strcmp(it, "port-latching"))
				out->port_latching = 1;
			else
				ilog(LOG_WARN, "Unknown flag encountered: '"BENCODE_FORMAT"'",
						BENCODE_FMT(it));
		}
	}

	if ((list = bencode_dictionary_get_expect(input, "replace", BENCODE_LIST))) {
		for (it = list->child; it; it = it->sibling) {
			str_hyphenate(it);
			if (!bencode_strcmp(it, "origin"))
				out->replace_origin = 1;
			else if (!bencode_strcmp(it, "session-connection"))
				out->replace_sess_conn = 1;
			else
				ilog(LOG_WARN, "Unknown 'replace' flag encountered: '"BENCODE_FORMAT"'",
						BENCODE_FMT(it));
		}
	}

	diridx = 0;
	if ((list = bencode_dictionary_get_expect(input, "direction", BENCODE_LIST))) {
		for (it = list->child; it && diridx < 2; it = it->sibling)
			bencode_get_str(it, &out->direction[diridx++]);
	}

	list = bencode_dictionary_get_expect(input, "received from", BENCODE_LIST);
	if (!list)
		list = bencode_dictionary_get_expect(input, "received-from", BENCODE_LIST);
	if (list && (it = list->child)) {
		bencode_get_str(it, &out->received_from_family);
		bencode_get_str(it->sibling, &out->received_from_address);
	}

	if (bencode_dictionary_get_str(input, "ICE", &s)) {
		if (!str_cmp(&s, "remove"))
			out->ice_remove = 1;
		else if (!str_cmp(&s, "force"))
			out->ice_force = 1;
		else if (!str_cmp(&s, "force_relay") || !str_cmp(&s, "force-relay")
				|| !str_cmp(&s, "force relay"))
			out->ice_force_relay = 1;
		else
			ilog(LOG_WARN, "Unknown 'ICE' flag encountered: '"STR_FORMAT"'",
					STR_FMT(&s));
	}

	if (bencode_dictionary_get_str(input, "DTLS", &s)) {
		if (!str_cmp(&s, "passive"))
			out->dtls_passive = 1;
		else if (!str_cmp(&s, "no") || !str_cmp(&s, "off") || !str_cmp(&s, "disabled")
				|| !str_cmp(&s, "disable"))
			out->dtls_off = 1;
		else
			ilog(LOG_WARN, "Unknown 'DTLS' flag encountered: '"STR_FORMAT"'",
					STR_FMT(&s));
	}

	if ((list = bencode_dictionary_get_expect(input, "rtcp-mux", BENCODE_LIST))) {
		for (it = list->child; it; it = it->sibling) {
			if (!bencode_strcmp(it, "offer"))
				out->rtcp_mux_offer = 1;
			else if (!bencode_strcmp(it, "demux"))
				out->rtcp_mux_demux = 1;
			else if (!bencode_strcmp(it, "accept"))
				out->rtcp_mux_accept = 1;
			else if (!bencode_strcmp(it, "reject"))
				out->rtcp_mux_reject = 1;
			else
				ilog(LOG_WARN, "Unknown 'rtcp-mux' flag encountered: '"BENCODE_FORMAT"'",
						BENCODE_FMT(it));
		}
	}

	/* XXX abstractize the other list walking functions using callbacks */
	/* XXX module still needs to support this list */
	if ((list = bencode_dictionary_get_expect(input, "SDES", BENCODE_LIST))) {
		for (it = list->child; it; it = it->sibling)
			ng_sdes_option(out, it, 0);
	}

	bencode_get_alt(input, "transport-protocol", "transport protocol", &out->transport_protocol_str);
	out->transport_protocol = transport_protocol(&out->transport_protocol_str);
	bencode_get_alt(input, "media-address", "media address", &out->media_address);
	if (bencode_get_alt(input, "address-family", "address family", &out->address_family_str))
		out->address_family = get_socket_family_rfc(&out->address_family_str);
	out->tos = bencode_dictionary_get_integer(input, "TOS", 256);
}

static const char *call_offer_answer_ng(bencode_item_t *input, struct callmaster *m,
		bencode_item_t *output, enum call_opmode opmode, const char* addr,
		const endpoint_t *sin)
{
	str sdp, fromtag, totag = STR_NULL, callid, viabranch;
	char *errstr;
	GQueue parsed = G_QUEUE_INIT;
	GQueue streams = G_QUEUE_INIT;
	struct call *call;
	struct call_monologue *monologue;
	int ret;
	struct sdp_ng_flags flags;
	struct sdp_chopper *chopper;

	if (!bencode_dictionary_get_str(input, "sdp", &sdp))
		return "No SDP body in message";
	if (!bencode_dictionary_get_str(input, "call-id", &callid))
		return "No call-id in message";
	if (!bencode_dictionary_get_str(input, "from-tag", &fromtag))
		return "No from-tag in message";
	bencode_dictionary_get_str(input, "to-tag", &totag);
	if (opmode == OP_ANSWER) {
		if (!totag.s)
			return "No to-tag in message";
		str_swap(&totag, &fromtag);
	}
	bencode_dictionary_get_str(input, "via-branch", &viabranch);

	if (sdp_parse(&sdp, &parsed))
		return "Failed to parse SDP";

	call_ng_process_flags(&flags, input);
	flags.opmode = opmode;

	errstr = "Incomplete SDP specification";
	if (sdp_streams(&parsed, &streams, &flags))
		goto out;

	call = call_get_opmode(&callid, m, opmode);
	errstr = "Unknown call-id";
	if (!call)
		goto out;

	if (!call->created_from && addr) {
		call->created_from = call_strdup(call, addr);
		call->created_from_addr = sin->address;
	}
	/* At least the random ICE strings are contained within the call struct, so we
	 * need to hold a ref until we're done sending the reply */
	call_bencode_hold_ref(call, output);

	monologue = call_get_mono_dialogue(call, &fromtag, &totag, viabranch.s ? &viabranch : NULL);
	errstr = "Invalid dialogue association";
	if (!monologue) {
		rwlock_unlock_w(&call->master_lock);
		obj_put(call);
		goto out;
	}

	if (opmode == OP_OFFER) {
		monologue->tagtype = FROM_TAG;
	} else {
		monologue->tagtype = TO_TAG;
	}

	chopper = sdp_chopper_new(&sdp);
	bencode_buffer_destroy_add(output->buffer, (free_func_t) sdp_chopper_destroy, chopper);
	ret = monologue_offer_answer(monologue, &streams, &flags);
	if (!ret)
		ret = sdp_replace(chopper, &parsed, monologue->active_dialogue, &flags);

	rwlock_unlock_w(&call->master_lock);
<<<<<<< HEAD
	if (m->conf.redis_write) {
		redis_update(call, m->conf.redis_write, ANY_REDIS_ROLE, opmode);
	} else if (m->conf.redis) {
		redis_update(call, m->conf.redis, MASTER_REDIS_ROLE, opmode);
	}
=======
	redis_update(call, m->conf.redis_write);
>>>>>>> 47a9564f
	obj_put(call);

	gettimeofday(&(monologue->started), NULL);

	errstr = "Error rewriting SDP";

	if (ret == ERROR_NO_FREE_PORTS || ret == ERROR_NO_FREE_LOGS) {
		ilog(LOG_ERR, "Destroying call");
		call_destroy(call);
	}

	if (ret)
		goto out;

	bencode_dictionary_add_iovec(output, "sdp", &g_array_index(chopper->iov, struct iovec, 0),
		chopper->iov_num, chopper->str_len);
	bencode_dictionary_add_string(output, "result", "ok");

	errstr = NULL;
out:
	sdp_free(&parsed);
	streams_free(&streams);

	return errstr;
}

const char *call_offer_ng(bencode_item_t *input, struct callmaster *m, bencode_item_t *output, const char* addr,
		const endpoint_t *sin)
{
	if (m->conf.max_sessions>=0) {
		rwlock_lock_r(&m->hashlock);
		if (g_hash_table_size(m->callhash) -
				atomic64_get(&m->stats.foreign_sessions) >= m->conf.max_sessions) {
			rwlock_unlock_r(&m->hashlock);
			atomic64_inc(&m->totalstats.total_rejected_sess);
			atomic64_inc(&m->totalstats_interval.total_rejected_sess);
			ilog(LOG_ERROR, "Parallel session limit reached (%i)",m->conf.max_sessions);
			return "Parallel session limit reached";
		}
		rwlock_unlock_r(&m->hashlock);
	}
	return call_offer_answer_ng(input, m, output, OP_OFFER, addr, sin);
}

const char *call_answer_ng(bencode_item_t *input, struct callmaster *m, bencode_item_t *output) {
	return call_offer_answer_ng(input, m, output, OP_ANSWER, NULL, NULL);
}

const char *call_delete_ng(bencode_item_t *input, struct callmaster *m, bencode_item_t *output) {
	str fromtag, totag, viabranch, callid;
	bencode_item_t *flags, *it;
	int fatal = 0, delete_delay;

	if (!bencode_dictionary_get_str(input, "call-id", &callid))
		return "No call-id in message";
	bencode_dictionary_get_str(input, "from-tag", &fromtag);
	bencode_dictionary_get_str(input, "to-tag", &totag);
	bencode_dictionary_get_str(input, "via-branch", &viabranch);

	flags = bencode_dictionary_get_expect(input, "flags", BENCODE_LIST);
	if (flags) {
		for (it = flags->child; it; it = it->sibling) {
			if (!bencode_strcmp(it, "fatal"))
				fatal = 1;
		}
	}
	delete_delay = bencode_dictionary_get_integer(input, "delete-delay", -1);
	if (delete_delay == -1) {
		delete_delay = bencode_dictionary_get_integer(input, "delete delay", -1);
		if (delete_delay == -1) {
			/* legacy support */
			str s;
			bencode_dictionary_get_str(input, "delete-delay", &s);
			if (s.s)
				delete_delay = str_to_i(&s, -1);
		}
	}

	if (call_delete_branch(m, &callid, &viabranch, &fromtag, &totag, output, delete_delay)) {
		if (fatal)
			return "Call-ID not found or tags didn't match";
		bencode_dictionary_add_string(output, "warning", "Call-ID not found or tags didn't match");
	}

	bencode_dictionary_add_string(output, "result", "ok");
	return NULL;
}

static void ng_stats(bencode_item_t *d, const struct stats *s, struct stats *totals) {
	bencode_dictionary_add_integer(d, "packets", atomic64_get(&s->packets));
	bencode_dictionary_add_integer(d, "bytes", atomic64_get(&s->bytes));
	bencode_dictionary_add_integer(d, "errors", atomic64_get(&s->errors));
	if (!totals)
		return;
	atomic64_add_na(&totals->packets, atomic64_get(&s->packets));
	atomic64_add_na(&totals->bytes, atomic64_get(&s->bytes));
	atomic64_add_na(&totals->errors, atomic64_get(&s->errors));
}

static void ng_stats_endpoint(bencode_item_t *dict, const endpoint_t *ep) {
	if (!ep->address.family)
		return;
	bencode_dictionary_add_string(dict, "family", ep->address.family->name);
	bencode_dictionary_add_string_dup(dict, "address", sockaddr_print_buf(&ep->address));
	bencode_dictionary_add_integer(dict, "port", ep->port);
}

#define BF_PS(k, f) if (PS_ISSET(ps, f)) bencode_list_add_string(flags, k)

static void ng_stats_stream(bencode_item_t *list, const struct packet_stream *ps,
		struct call_stats *totals)
{
	bencode_item_t *dict = NULL, *flags;
	struct stats *s;

	if (!list)
		goto stats;

	dict = bencode_list_add_dictionary(list);

	if (ps->selected_sfd)
		bencode_dictionary_add_integer(dict, "local port", ps->selected_sfd->socket.local.port);
	ng_stats_endpoint(bencode_dictionary_add_dictionary(dict, "endpoint"), &ps->endpoint);
	ng_stats_endpoint(bencode_dictionary_add_dictionary(dict, "advertised endpoint"),
			&ps->advertised_endpoint);
	if (ps->crypto.params.crypto_suite)
		bencode_dictionary_add_string(dict, "crypto suite",
				ps->crypto.params.crypto_suite->name);
	bencode_dictionary_add_integer(dict, "last packet", atomic64_get(&ps->last_packet));

	flags = bencode_dictionary_add_list(dict, "flags");

	BF_PS("RTP", RTP);
	BF_PS("RTCP", RTCP);
	BF_PS("fallback RTCP", FALLBACK_RTCP);
	BF_PS("filled", FILLED);
	BF_PS("confirmed", CONFIRMED);
	BF_PS("kernelized", KERNELIZED);
	BF_PS("no kernel support", NO_KERNEL_SUPPORT);
	BF_PS("DTLS fingerprint verified", FINGERPRINT_VERIFIED);
	BF_PS("strict source address", STRICT_SOURCE);
	BF_PS("media handover", MEDIA_HANDOVER);

stats:
	if (totals->last_packet < atomic64_get(&ps->last_packet))
		totals->last_packet = atomic64_get(&ps->last_packet);

	/* XXX distinguish between input and output */
	s = &totals->totals[0];
	if (!PS_ISSET(ps, RTP))
		s = &totals->totals[1];
	ng_stats(bencode_dictionary_add_dictionary(dict, "stats"), &ps->stats, s);
}

#define BF_M(k, f) if (MEDIA_ISSET(m, f)) bencode_list_add_string(flags, k)

static void ng_stats_media(bencode_item_t *list, const struct call_media *m,
		struct call_stats *totals)
{
	bencode_item_t *dict, *streams = NULL, *flags;
	GList *l;
	struct packet_stream *ps;

	if (!list)
		goto stats;

	dict = bencode_list_add_dictionary(list);

	bencode_dictionary_add_integer(dict, "index", m->index);
	bencode_dictionary_add_str(dict, "type", &m->type);
	if (m->protocol)
		bencode_dictionary_add_string(dict, "protocol", m->protocol->name);

	streams = bencode_dictionary_add_list(dict, "streams");

	flags = bencode_dictionary_add_list(dict, "flags");

	BF_M("initialized", INITIALIZED);
	BF_M("asymmetric", ASYMMETRIC);
	BF_M("send", SEND);
	BF_M("recv", RECV);
	BF_M("rtcp-mux", RTCP_MUX);
	BF_M("DTLS-SRTP", DTLS);
	BF_M("DTLS role active", SETUP_ACTIVE);
	BF_M("DTLS role passive", SETUP_PASSIVE);
	BF_M("SDES", SDES);
	BF_M("passthrough", PASSTHRU);
	BF_M("ICE", ICE);

stats:
	for (l = m->streams.head; l; l = l->next) {
		ps = l->data;
		ng_stats_stream(streams, ps, totals);
	}
}

static void ng_stats_monologue(bencode_item_t *dict, const struct call_monologue *ml,
		struct call_stats *totals)
{
	bencode_item_t *sub, *medias = NULL;
	GList *l;
	struct call_media *m;

	if (!ml)
		return;

	if (!dict)
		goto stats;

	sub = bencode_dictionary_add_dictionary(dict, ml->tag.s);

	bencode_dictionary_add_str(sub, "tag", &ml->tag);
	if (ml->viabranch.s)
		bencode_dictionary_add_str(sub, "via-branch", &ml->viabranch);
	bencode_dictionary_add_integer(sub, "created", ml->created);
	if (ml->active_dialogue)
		bencode_dictionary_add_str(sub, "in dialogue with", &ml->active_dialogue->tag);

	medias = bencode_dictionary_add_list(sub, "medias");

stats:
	for (l = ml->medias.head; l; l = l->next) {
		m = l->data;
		ng_stats_media(medias, m, totals);
	}
}

/* call must be locked */
void ng_call_stats(struct call *call, const str *fromtag, const str *totag, bencode_item_t *output,
		struct call_stats *totals)
{
	bencode_item_t *tags = NULL, *dict;
	const str *match_tag;
	GList *l;
	struct call_monologue *ml;
	struct call_stats t_b;

	if (!totals)
		totals = &t_b;
	ZERO(*totals);

	if (!output)
		goto stats;

	call_bencode_hold_ref(call, output);

	bencode_dictionary_add_integer(output, "created", call->created);
	bencode_dictionary_add_integer(output, "last signal", call->last_signal);

	tags = bencode_dictionary_add_dictionary(output, "tags");

stats:
	match_tag = (totag && totag->s && totag->len) ? totag : fromtag;

	if (!match_tag || !match_tag->len) {
		for (l = call->monologues.head; l; l = l->next) {
			ml = l->data;
			ng_stats_monologue(tags, ml, totals);
		}
	}
	else {
		ml = g_hash_table_lookup(call->tags, match_tag);
		if (ml) {
			ng_stats_monologue(tags, ml, totals);
			ng_stats_monologue(tags, ml->active_dialogue, totals);
		}
	}

	if (!output)
		return;

	dict = bencode_dictionary_add_dictionary(output, "totals");
	ng_stats(bencode_dictionary_add_dictionary(dict, "RTP"), &totals->totals[0], NULL);
	ng_stats(bencode_dictionary_add_dictionary(dict, "RTCP"), &totals->totals[1], NULL);
}

static void ng_list_calls( struct callmaster *m, bencode_item_t *output, long long int limit) {
	GHashTableIter iter;
	gpointer key, value;

	rwlock_lock_r(&m->hashlock);

	g_hash_table_iter_init (&iter, m->callhash);
	while (limit-- && g_hash_table_iter_next (&iter, &key, &value)) {
		bencode_list_add_str_dup(output, key);
	}

	rwlock_unlock_r(&m->hashlock);
}



const char *call_query_ng(bencode_item_t *input, struct callmaster *m, bencode_item_t *output) {
	str callid, fromtag, totag;
	struct call *call;

	if (!bencode_dictionary_get_str(input, "call-id", &callid))
		return "No call-id in message";
	call = call_get_opmode(&callid, m, OP_OTHER);
	if (!call)
		return "Unknown call-id";
	bencode_dictionary_get_str(input, "from-tag", &fromtag);
	bencode_dictionary_get_str(input, "to-tag", &totag);

	bencode_dictionary_add_string(output, "result", "ok");
	ng_call_stats(call, &fromtag, &totag, output, NULL);
	rwlock_unlock_w(&call->master_lock);
	obj_put(call);

	return NULL;
}


const char *call_list_ng(bencode_item_t *input, struct callmaster *m, bencode_item_t *output) {
	bencode_item_t *calls = NULL;
	long long int limit;

	limit = bencode_dictionary_get_integer(input, "limit", 32);

	if (limit < 0) {
		return "invalid limit, must be >= 0";
	}
	bencode_dictionary_add_string(output, "result", "ok");
	calls = bencode_dictionary_add_list(output, "calls");

	ng_list_calls(m, calls, limit);

	return NULL;
}<|MERGE_RESOLUTION|>--- conflicted
+++ resolved
@@ -186,15 +186,7 @@
 			sp.index, sp.index, out[RE_UDP_COOKIE], SAF_UDP);
 	rwlock_unlock_w(&c->master_lock);
 
-<<<<<<< HEAD
-	if (m->conf.redis_write) {
-		redis_update(c, m->conf.redis_write, ANY_REDIS_ROLE, opmode);
-	} else if (m->conf.redis) {
-		redis_update(c, m->conf.redis, MASTER_REDIS_ROLE, opmode);
-	}
-=======
 	redis_update(c, m->conf.redis_write);
->>>>>>> 47a9564f
 
 	gettimeofday(&(monologue->started), NULL);
 
@@ -342,15 +334,7 @@
 	rwlock_unlock_w(&c->master_lock);
 	streams_free(&s);
 
-<<<<<<< HEAD
-	if (m->conf.redis_write) {
-		redis_update(c, m->conf.redis_write, ANY_REDIS_ROLE, opmode);
-	} else if (m->conf.redis) {
-		redis_update(c, m->conf.redis, MASTER_REDIS_ROLE, opmode);
-	}
-=======
 	redis_update(c, m->conf.redis_write);
->>>>>>> 47a9564f
 
 	ilog(LOG_INFO, "Returning to SIP proxy: "STR_FORMAT"", STR_FMT0(ret));
 	obj_put(c);
@@ -727,15 +711,7 @@
 		ret = sdp_replace(chopper, &parsed, monologue->active_dialogue, &flags);
 
 	rwlock_unlock_w(&call->master_lock);
-<<<<<<< HEAD
-	if (m->conf.redis_write) {
-		redis_update(call, m->conf.redis_write, ANY_REDIS_ROLE, opmode);
-	} else if (m->conf.redis) {
-		redis_update(call, m->conf.redis, MASTER_REDIS_ROLE, opmode);
-	}
-=======
 	redis_update(call, m->conf.redis_write);
->>>>>>> 47a9564f
 	obj_put(call);
 
 	gettimeofday(&(monologue->started), NULL);
