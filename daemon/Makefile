CC?=gcc
CFLAGS=		-g -Wall -pthread -fno-strict-aliasing
CFLAGS+=	-std=c99
CFLAGS+=	`pkg-config --cflags glib-2.0`
CFLAGS+=	`pkg-config --cflags gthread-2.0`
CFLAGS+=	`pkg-config --cflags zlib`
CFLAGS+=	`pkg-config --cflags openssl`
CFLAGS+=	`pcre-config --cflags`
CFLAGS+=	-I../kernel-module/
CFLAGS+=	-D_GNU_SOURCE

ifeq ($(RTPENGINE_VERSION),)
  DPKG_PRSCHNGLG= $(shell which dpkg-parsechangelog 2>/dev/null)
  ifneq ($(DPKG_PRSCHNGLG),)
    DPKG_PRSCHNGLG=$(shell dpkg-parsechangelog -l../debian/changelog | awk '/^Version: / {print $$2}')
  endif
  GIT_BR_COMMIT=$(shell git branch --no-color --no-column -v 2> /dev/null | awk '/^\*/ {OFS="-"; print "git", $$2, $$3}')

  ifneq ($(DPKG_PRSCHNGLG),)
    RTPENGINE_VERSION+=$(DPKG_PRSCHNGLG)
  endif
  ifneq ($(GIT_BR_COMMIT),)
    RTPENGINE_VERSION+=$(GIT_BR_COMMIT)
  endif

  ifeq ($(RTPENGINE_VERSION),)
    RTPENGINE_VERSION+=undefined
  endif
endif
CFLAGS+=	-DRTPENGINE_VERSION="\"$(RTPENGINE_VERSION)\""

CFLAGS+=	-DRE_PLUGIN_DIR="\"/usr/lib/rtpengine\""

#CFLAGS+=	-DSRTCP_KEY_DERIVATION_RFC_COMPLIANCE
#CFLAGS+=	-DTERMINATE_SDP_AT_BLANK_LINE
#CFLAGS+=	-DSTRICT_SDES_KEY_LIFETIME

ifeq ($(DBG),yes)
CFLAGS+=	-D__DEBUG=1
else
CFLAGS+=	-O3
endif

LDFLAGS=	-ldl -rdynamic -lm
LDFLAGS+=	`pkg-config --libs glib-2.0`
LDFLAGS+=	`pkg-config --libs gthread-2.0`
LDFLAGS+=	`pkg-config --libs zlib`
LDFLAGS+=       `pkg-config --libs libpcre`
LDFLAGS+=       `pkg-config --libs libcrypto`
LDFLAGS+=	`pkg-config --libs openssl`
LDFLAGS+=	`pcre-config --libs`
LDFLAGS+=	`xmlrpc-c-config client --libs`

ifneq ($(DBG),yes)
  DPKG_BLDFLGS=	$(shell which dpkg-buildflags 2>/dev/null)
  ifneq ($(DPKG_BLDFLGS),)
    # support http://wiki.debian.org/Hardening for >=wheezy
    CFLAGS+=	`dpkg-buildflags --get CFLAGS`
    CPPFLAGS+=	`dpkg-buildflags --get CPPFLAGS`
    LDFLAGS+=	`dpkg-buildflags --get LDFLAGS`
  endif
endif

SRCS=		main.c kernel.c poller.c aux.c control_tcp.c streambuf.c call.c control_udp.c redis.c \
		bencode.c cookie_cache.c udp_listener.c control_ng.c sdp.c str.c stun.c rtcp.c \
<<<<<<< HEAD
		crypto.c rtp.c call_interfaces.c dtls.c log.c cli.c graphite.c ice.c
=======
		crypto.c rtp.c call_interfaces.c dtls.c log.c cli.c graphite.c rtcp_xr.c
>>>>>>> 1d1b8f21
OBJS=		$(SRCS:.c=.o)


.PHONY:		all dep clean tests debug

all:
	$(MAKE) rtpengine

debug:
	$(MAKE) DBG=yes all

dep:		.depend

clean:
	rm -f $(OBJS) rtpengine .depend core core.*

.depend:	$(SRCS) Makefile
	$(CC) $(CFLAGS) -M $(SRCS) | sed -e 's/:/ .depend:/' > .depend

rtpengine:	$(OBJS) .depend Makefile
	$(CC) $(CFLAGS) -o $@ $(OBJS) $(LDFLAGS)

$(OBJS):	Makefile


include		.depend<|MERGE_RESOLUTION|>--- conflicted
+++ resolved
@@ -63,11 +63,8 @@
 
 SRCS=		main.c kernel.c poller.c aux.c control_tcp.c streambuf.c call.c control_udp.c redis.c \
 		bencode.c cookie_cache.c udp_listener.c control_ng.c sdp.c str.c stun.c rtcp.c \
-<<<<<<< HEAD
-		crypto.c rtp.c call_interfaces.c dtls.c log.c cli.c graphite.c ice.c
-=======
-		crypto.c rtp.c call_interfaces.c dtls.c log.c cli.c graphite.c rtcp_xr.c
->>>>>>> 1d1b8f21
+		crypto.c rtp.c call_interfaces.c dtls.c log.c cli.c graphite.c ice.c rtcp_xr.c
+
 OBJS=		$(SRCS:.c=.o)
 
 
