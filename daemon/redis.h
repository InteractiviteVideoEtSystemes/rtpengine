#ifndef __REDIS_MOD_H__
#define __REDIS_MOD_H__




#include <sys/types.h>
#include "compat.h"
#include "socket.h"
#include "aux.h"

#include <glib.h>
#include <sys/types.h>
#include <hiredis/hiredis.h>
#include "call.h"


#define REDIS_RESTORE_NUM_THREADS 4


enum redis_role {
	MASTER_REDIS_ROLE = 0,
	SLAVE_REDIS_ROLE = 1,
	ANY_REDIS_ROLE = 2,
};

enum redis_state {
	REDIS_STATE_DISCONNECTED = 0,
	REDIS_STATE_CONNECTED = 1,
};

struct callmaster;
struct call;



struct redis {
	endpoint_t	endpoint;
	char		host[64];
	enum redis_role	role;

	redisContext	*ctx;
	int		db;
	const char	*auth;
	mutex_t		lock;
	unsigned int	pipeline;

	int		state;
	int		no_redis_required;
};
struct redis_hash {
	redisReply *rr;
	GHashTable *ht;
};
struct redis_list {
	unsigned int len;
	struct redis_hash *rh;
	void **ptrs;
};








#if !GLIB_CHECK_VERSION(2,40,0)
INLINE gboolean g_hash_table_insert_check(GHashTable *h, gpointer k, gpointer v) {
	gboolean ret = TRUE;
	if (g_hash_table_contains(h, k))
		ret = FALSE;
	g_hash_table_insert(h, k, v);
	return ret;
}
#else
# define g_hash_table_insert_check g_hash_table_insert
#endif






#define rlog(l, x...) ilog(l | LOG_FLAG_RESTORE, x)



#define REDIS_FMT(x) (x)->len, (x)->str


void redis_notify(void *d);


<<<<<<< HEAD
struct redis *redis_new(const endpoint_t *, int, int);
int redis_restore(struct callmaster *, struct redis *, int);
void redis_update(struct call *, struct redis *, int, enum call_opmode);
void redis_delete(struct call *, struct redis *, int);
void redis_wipe(struct redis *, int);
void redis_notify_event_base_loopbreak(struct callmaster *cm);
void redis_notify_subscribe_keyspace(struct callmaster *cm, int keyspace);
void redis_notify_unsubscribe_keyspace(struct callmaster *cm, int keyspace);
=======
struct redis *redis_new(const endpoint_t *, int, const char *, enum redis_role, int no_redis_required);
int redis_restore(struct callmaster *, struct redis *);
void redis_update(struct call *, struct redis *);
void redis_delete(struct call *, struct redis *);
void redis_wipe(struct redis *);


>>>>>>> 47a9564f




#define define_get_type_format(name, type)									\
	static int redis_hash_get_ ## name ## _v(type *out, const struct redis_hash *h, const char *f,		\
			va_list ap)										\
	{													\
		char key[64];											\
														\
		vsnprintf(key, sizeof(key), f, ap);								\
		return redis_hash_get_ ## name(out, h, key);							\
	}													\
	static int redis_hash_get_ ## name ## _f(type *out, const struct redis_hash *h, const char *f, ...) {	\
		va_list ap;											\
		int ret;											\
														\
		va_start(ap, f);										\
		ret = redis_hash_get_ ## name ## _v(out, h, f, ap);						\
		va_end(ap);											\
		return ret;											\
	}

#define define_get_int_type(name, type, func)								\
	static int redis_hash_get_ ## name(type *out, const struct redis_hash *h, const char *k) {	\
		redisReply *r;										\
													\
		r = g_hash_table_lookup(h->ht, k);							\
		if (!r)											\
			return -1;									\
		*out = func(r->str, NULL, 10);								\
		return 0;										\
	}








#endif<|MERGE_RESOLUTION|>--- conflicted
+++ resolved
@@ -92,24 +92,14 @@
 void redis_notify(void *d);
 
 
-<<<<<<< HEAD
-struct redis *redis_new(const endpoint_t *, int, int);
-int redis_restore(struct callmaster *, struct redis *, int);
-void redis_update(struct call *, struct redis *, int, enum call_opmode);
-void redis_delete(struct call *, struct redis *, int);
-void redis_wipe(struct redis *, int);
-void redis_notify_event_base_loopbreak(struct callmaster *cm);
-void redis_notify_subscribe_keyspace(struct callmaster *cm, int keyspace);
-void redis_notify_unsubscribe_keyspace(struct callmaster *cm, int keyspace);
-=======
 struct redis *redis_new(const endpoint_t *, int, const char *, enum redis_role, int no_redis_required);
 int redis_restore(struct callmaster *, struct redis *);
 void redis_update(struct call *, struct redis *);
 void redis_delete(struct call *, struct redis *);
 void redis_wipe(struct redis *);
-
-
->>>>>>> 47a9564f
+void redis_notify_event_base_loopbreak(struct callmaster *cm);
+void redis_notify_subscribe_keyspace(struct callmaster *cm, int keyspace);
+void redis_notify_unsubscribe_keyspace(struct callmaster *cm, int keyspace);
 
 
 
