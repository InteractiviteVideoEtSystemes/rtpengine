#include "media_socket.h"
#include <stdio.h>
#include <string.h>
#include <glib.h>
#include <errno.h>
#include "str.h"
#include "ice.h"
#include "socket.h"
#include "redis.h"
#include "rtp.h"
#include "ice.h"
#include "stun.h"
#include "kernel.h"
#include "xt_RTPENGINE.h"
#include "rtcp.h"
#include "sdp.h"
#include "aux.h"




#ifndef PORT_RANDOM_MIN
#define PORT_RANDOM_MIN 6
#define PORT_RANDOM_MAX 20
#endif

#ifndef MAX_RECV_ITERS
#define MAX_RECV_ITERS 50
#endif


typedef int (*rewrite_func)(str *, struct packet_stream *);


struct streamhandler_io {
	rewrite_func	rtp;
	rewrite_func	rtcp;
	int		(*kernel)(struct rtpengine_srtp *, struct packet_stream *);
};
struct streamhandler {
	const struct streamhandler_io	*in;
	const struct streamhandler_io	*out;
};


static void determine_handler(struct packet_stream *in, const struct packet_stream *out);

static int __k_null(struct rtpengine_srtp *s, struct packet_stream *);
static int __k_srtp_encrypt(struct rtpengine_srtp *s, struct packet_stream *);
static int __k_srtp_decrypt(struct rtpengine_srtp *s, struct packet_stream *);

static int call_avp2savp_rtp(str *s, struct packet_stream *);
static int call_savp2avp_rtp(str *s, struct packet_stream *);
static int call_avp2savp_rtcp(str *s, struct packet_stream *);
static int call_savp2avp_rtcp(str *s, struct packet_stream *);
static int call_avpf2avp_rtcp(str *s, struct packet_stream *);
//static int call_avpf2savp_rtcp(str *s, struct packet_stream *);
static int call_savpf2avp_rtcp(str *s, struct packet_stream *);
//static int call_savpf2savp_rtcp(str *s, struct packet_stream *);





static const struct streamhandler_io __shio_noop = {
	.kernel		= __k_null,
};
static const struct streamhandler_io __shio_decrypt = {
	.kernel		= __k_srtp_decrypt,
	.rtp		= call_savp2avp_rtp,
	.rtcp		= call_savp2avp_rtcp,
};
static const struct streamhandler_io __shio_encrypt = {
	.kernel		= __k_srtp_encrypt,
	.rtp		= call_avp2savp_rtp,
	.rtcp		= call_avp2savp_rtcp,
};
static const struct streamhandler_io __shio_avpf_strip = {
	.kernel		= __k_null,
	.rtcp		= call_avpf2avp_rtcp,
};
static const struct streamhandler_io __shio_decrypt_avpf_strip = {
	.kernel		= __k_srtp_decrypt,
	.rtp		= call_savp2avp_rtp,
	.rtcp		= call_savpf2avp_rtcp,
};

/* ********** */

static const struct streamhandler __sh_noop = {
	.in		= &__shio_noop,
	.out		= &__shio_noop,
};
static const struct streamhandler __sh_savp2avp = {
	.in		= &__shio_decrypt,
	.out		= &__shio_noop,
};
static const struct streamhandler __sh_avp2savp = {
	.in		= &__shio_noop,
	.out		= &__shio_encrypt,
};
static const struct streamhandler __sh_avpf2avp = {
	.in		= &__shio_avpf_strip,
	.out		= &__shio_noop,
};
static const struct streamhandler __sh_avpf2savp = {
	.in		= &__shio_avpf_strip,
	.out		= &__shio_encrypt,
};
static const struct streamhandler __sh_savpf2avp = {
	.in		= &__shio_decrypt_avpf_strip,
	.out		= &__shio_noop,
};
static const struct streamhandler __sh_savp2savp = {
	.in		= &__shio_decrypt,
	.out		= &__shio_encrypt,
};
static const struct streamhandler __sh_savpf2savp = {
	.in		= &__shio_decrypt_avpf_strip,
	.out		= &__shio_encrypt,
};

/* ********** */

static const struct streamhandler *__sh_matrix_in_rtp_avp[] = {
	[PROTO_RTP_AVP]			= &__sh_noop,
	[PROTO_RTP_AVPF]		= &__sh_noop,
	[PROTO_RTP_SAVP]		= &__sh_avp2savp,
	[PROTO_RTP_SAVPF]		= &__sh_avp2savp,
	[PROTO_UDP_TLS_RTP_SAVP]	= &__sh_avp2savp,
	[PROTO_UDP_TLS_RTP_SAVPF]	= &__sh_avp2savp,
	[PROTO_UDPTL]			= &__sh_noop,
};
static const struct streamhandler *__sh_matrix_in_rtp_avpf[] = {
	[PROTO_RTP_AVP]			= &__sh_avpf2avp,
	[PROTO_RTP_AVPF]		= &__sh_noop,
	[PROTO_RTP_SAVP]		= &__sh_avpf2savp,
	[PROTO_RTP_SAVPF]		= &__sh_avp2savp,
	[PROTO_UDP_TLS_RTP_SAVP]	= &__sh_avpf2savp,
	[PROTO_UDP_TLS_RTP_SAVPF]	= &__sh_avp2savp,
	[PROTO_UDPTL]			= &__sh_noop,
};
static const struct streamhandler *__sh_matrix_in_rtp_savp[] = {
	[PROTO_RTP_AVP]			= &__sh_savp2avp,
	[PROTO_RTP_AVPF]		= &__sh_savp2avp,
	[PROTO_RTP_SAVP]		= &__sh_noop,
	[PROTO_RTP_SAVPF]		= &__sh_noop,
	[PROTO_UDP_TLS_RTP_SAVP]	= &__sh_noop,
	[PROTO_UDP_TLS_RTP_SAVPF]	= &__sh_noop,
	[PROTO_UDPTL]			= &__sh_noop,
};
static const struct streamhandler *__sh_matrix_in_rtp_savpf[] = {
	[PROTO_RTP_AVP]			= &__sh_savpf2avp,
	[PROTO_RTP_AVPF]		= &__sh_savp2avp,
	[PROTO_RTP_SAVP]		= &__sh_savpf2savp,
	[PROTO_RTP_SAVPF]		= &__sh_noop,
	[PROTO_UDP_TLS_RTP_SAVP]	= &__sh_savpf2savp,
	[PROTO_UDP_TLS_RTP_SAVPF]	= &__sh_noop,
	[PROTO_UDPTL]			= &__sh_noop,
};
static const struct streamhandler *__sh_matrix_in_rtp_savp_recrypt[] = {
	[PROTO_RTP_AVP]			= &__sh_savp2avp,
	[PROTO_RTP_AVPF]		= &__sh_savp2avp,
	[PROTO_RTP_SAVP]		= &__sh_savp2savp,
	[PROTO_RTP_SAVPF]		= &__sh_savp2savp,
	[PROTO_UDP_TLS_RTP_SAVP]	= &__sh_savp2savp,
	[PROTO_UDP_TLS_RTP_SAVPF]	= &__sh_savp2savp,
	[PROTO_UDPTL]			= &__sh_noop,
};
static const struct streamhandler *__sh_matrix_in_rtp_savpf_recrypt[] = {
	[PROTO_RTP_AVP]			= &__sh_savpf2avp,
	[PROTO_RTP_AVPF]		= &__sh_savp2avp,
	[PROTO_RTP_SAVP]		= &__sh_savpf2savp,
	[PROTO_RTP_SAVPF]		= &__sh_savp2savp,
	[PROTO_UDP_TLS_RTP_SAVP]	= &__sh_savpf2savp,
	[PROTO_UDP_TLS_RTP_SAVPF]	= &__sh_savp2savp,
	[PROTO_UDPTL]			= &__sh_noop,
};
static const struct streamhandler *__sh_matrix_noop[] = {
	[PROTO_RTP_AVP]			= &__sh_noop,
	[PROTO_RTP_AVPF]		= &__sh_noop,
	[PROTO_RTP_SAVP]		= &__sh_noop,
	[PROTO_RTP_SAVPF]		= &__sh_noop,
	[PROTO_UDP_TLS_RTP_SAVP]	= &__sh_noop,
	[PROTO_UDP_TLS_RTP_SAVPF]	= &__sh_noop,
	[PROTO_UDPTL]			= &__sh_noop,
};

/* ********** */

static const struct streamhandler **__sh_matrix[] = {
	[PROTO_RTP_AVP]			= __sh_matrix_in_rtp_avp,
	[PROTO_RTP_AVPF]		= __sh_matrix_in_rtp_avpf,
	[PROTO_RTP_SAVP]		= __sh_matrix_in_rtp_savp,
	[PROTO_RTP_SAVPF]		= __sh_matrix_in_rtp_savpf,
	[PROTO_UDP_TLS_RTP_SAVP]	= __sh_matrix_in_rtp_savp,
	[PROTO_UDP_TLS_RTP_SAVPF]	= __sh_matrix_in_rtp_savpf,
	[PROTO_UDPTL]			= __sh_matrix_noop,
};
/* special case for DTLS as we can't pass through SRTP<>SRTP */
static const struct streamhandler **__sh_matrix_recrypt[] = {
	[PROTO_RTP_AVP]			= __sh_matrix_in_rtp_avp,
	[PROTO_RTP_AVPF]		= __sh_matrix_in_rtp_avpf,
	[PROTO_RTP_SAVP]		= __sh_matrix_in_rtp_savp_recrypt,
	[PROTO_RTP_SAVPF]		= __sh_matrix_in_rtp_savpf_recrypt,
	[PROTO_UDP_TLS_RTP_SAVP]	= __sh_matrix_in_rtp_savp_recrypt,
	[PROTO_UDP_TLS_RTP_SAVPF]	= __sh_matrix_in_rtp_savpf_recrypt,
	[PROTO_UDPTL]			= __sh_matrix_noop,
};

/* ********** */

static const struct rtpengine_srtp __res_null = {
	.cipher			= REC_NULL,
	.hmac			= REH_NULL,
};




static GQueue *__interface_list_for_family(sockfamily_t *fam);


static GHashTable *__logical_intf_name_family_hash;
static GHashTable *__intf_spec_addr_type_hash;
static GQueue __preferred_lists_for_family[__SF_LAST];

static __thread unsigned int selection_index = 0;
static __thread unsigned int selection_count = 0;


/* checks for free no_ports on a local interface */
static int has_free_ports_loc(struct local_intf *loc, unsigned int num_ports) {
	if (loc == NULL) {
		ilog(LOG_ERR, "has_free_ports_loc - NULL local interface");
		return 0;
	}
	
	if (num_ports > loc->spec->port_pool.free_ports) {
		ilog(LOG_ERR, "Didn't found %d ports available for %.*s/%s",
			num_ports, loc->logical->name.len, loc->logical->name.s,
			sockaddr_print_buf(&loc->spec->local_address.addr));
		return 0;
	}

	__C_DBG("Found %d ports available for %.*s/%s from total of %d free ports",
		num_ports, loc->logical->name.len, loc->logical->name.s,
		sockaddr_print_buf(&loc->spec->local_address.addr),
		loc->spec->port_pool.free_ports);

	return 1;
}

#if 0
/* checks for free num_ports on at least one local interface of a logical interface */
static int has_free_ports_log_any(struct logical_intf *log, unsigned int num_ports) {
	if (log == NULL) {
		ilog(LOG_ERR, "has_free_ports_log_any - NULL logical interface");
		return 0;
	}

	struct local_intf *loc;
	GList *l;

	for (l = log->list.head; l; l = l->next) {
		loc = l->data;

		if (has_free_ports_loc(loc, num_ports)) {
			return 1;
		}
	}

	return 0;
}
#endif

/* checks for free num_ports on all local interfaces of a logical interface */
static int has_free_ports_log_all(struct logical_intf *log, unsigned int num_ports) {
	if (log == NULL) {
		ilog(LOG_ERR, "has_free_ports_log_all - NULL logical interface");
		return 0;
	}

	struct local_intf *loc;
	GList *l;

	for (l = log->list.head; l; l = l->next) {
		loc = l->data;

		if (!has_free_ports_loc(loc, num_ports)) {
			return 0;
		}
	}

	return 1;
}

/* run round-robin-calls algorithm */ 
static struct logical_intf* run_round_robin_calls(GQueue *q, unsigned int num_ports) {
	struct logical_intf *log = NULL;
	volatile unsigned int nr_tries = 0;
	unsigned int nr_logs = 0;

	nr_logs = g_queue_get_length(q);

select_log:
	// choose the next logical interface
	log = g_queue_peek_nth(q, selection_index);
	if (!log) {
		if (selection_index == 0)
			return NULL;
		selection_index = 0;
		goto select_log;
	}
	__C_DBG("Trying %d ports on logical interface %.*s", num_ports, log->name.len, log->name.s);

	// test for free ports for the logical interface
	if(!has_free_ports_log_all(log, num_ports)) {
		// count the logical interfaces tried
		nr_tries++;

		// the logical interface selected has no ports available, try another one
		selection_index ++;
		selection_index = selection_index % nr_logs;

		// all the logical interfaces have no ports available
		if (nr_tries == nr_logs) {
			ilog(LOG_ERR, "No logical interface with free ports found; fallback to default behaviour");
			return NULL;
		}

		goto select_log;
	}

	__C_DBG("Round Robin Calls algorithm found logical %.*s; count=%u index=%u", log->name.len, log->name.s, selection_count, selection_index);

	// 1 stream	=> 2 x get_logical_interface calls at offer
	// 2 streams	=> 4 x get_logical_interface calls at offer
	selection_count ++;
	if (selection_count % (num_ports / 2) == 0) {
		selection_count = 0; 
		selection_index ++;
		selection_index = selection_index % nr_logs;
	}

	return log;
}

struct logical_intf *get_logical_interface(const str *name, sockfamily_t *fam, int num_ports) {
	struct logical_intf d, *log = NULL;

	__C_DBG("Get logical interface for %d ports", num_ports);

	if (G_UNLIKELY(!name || !name->s ||
	   str_cmp(name, ALGORITHM_ROUND_ROBIN_CALLS) == 0)) {

		GQueue *q;
		if (fam)
			q = __interface_list_for_family(fam);
		else {
			for (int i = 0; i < __SF_LAST; i++) {
				q = &__preferred_lists_for_family[i];
				if (q->length)
					goto got_some;
			}
			abort();
got_some:
			;
		}

		// round-robin-calls behaviour - return next interface with free ports
		if (name && name->s && str_cmp(name, ALGORITHM_ROUND_ROBIN_CALLS) == 0 && num_ports > 0) {
			log = run_round_robin_calls(q, num_ports);
			if (log) {
				__C_DBG("Choose logical interface %.*s because of direction %.*s",
					log->name.len, log->name.s,
					name->len, name->s);
			} else {
				__C_DBG("Choose logical interface NULL because of direction %.*s",
					name->len, name->s);
			}
			return log;
		}

		// default behaviour - return first logical interface
		return q->head ? q->head->data : NULL;
	}

	d.name = *name;
	d.preferred_family = fam;

	log = g_hash_table_lookup(__logical_intf_name_family_hash, &d);
	if (log) {
		__C_DBG("Choose logical interface %.*s because of direction %.*s",
			log->name.len, log->name.s,
			name->len, name->s);
	} else {
		__C_DBG("Choose logical interface NULL because of direction %.*s",
			name->len, name->s);
	}

	return log;
}

static unsigned int __name_family_hash(const void *p) {
	const struct logical_intf *lif = p;
	return str_hash(&lif->name) ^ g_direct_hash(lif->preferred_family);
}
static int __name_family_eq(const void *a, const void *b) {
	const struct logical_intf *A = a, *B = b;
	return str_equal(&A->name, &B->name) && A->preferred_family == B->preferred_family;
}

static unsigned int __addr_type_hash(const void *p) {
	const struct intf_address *addr = p;
	return sockaddr_hash(&addr->addr) ^ g_direct_hash(addr->type);
}
static int __addr_type_eq(const void *a, const void *b) {
	const struct intf_address *A = a, *B = b;
	return sockaddr_eq(&A->addr, &B->addr) && A->type == B->type;
}

static GQueue *__interface_list_for_family(sockfamily_t *fam) {
	return &__preferred_lists_for_family[fam->idx];
}
static void __interface_append(struct intf_config *ifa, sockfamily_t *fam) {
	struct logical_intf *lif;
	GQueue *q;
	struct local_intf *ifc;
	struct intf_spec *spec;

	lif = get_logical_interface(&ifa->name, fam, 0);

	if (!lif) {
		lif = g_slice_alloc0(sizeof(*lif));
		lif->name = ifa->name;
		lif->preferred_family = fam;
		lif->addr_hash = g_hash_table_new(__addr_type_hash, __addr_type_eq);
		g_hash_table_insert(__logical_intf_name_family_hash, lif, lif);
		if (ifa->local_address.addr.family == fam) {
			q = __interface_list_for_family(fam);
			g_queue_push_tail(q, lif);
		}
	}

	spec = g_hash_table_lookup(__intf_spec_addr_type_hash, &ifa->local_address);
	if (!spec) {
		spec = g_slice_alloc0(sizeof(*spec));
		spec->local_address = ifa->local_address;
		spec->port_pool.min = ifa->port_min;
		spec->port_pool.max = ifa->port_max;
		spec->port_pool.free_ports = spec->port_pool.max - spec->port_pool.min + 1;
		g_hash_table_insert(__intf_spec_addr_type_hash, &spec->local_address, spec);
	}

	ifc = uid_slice_alloc(ifc, &lif->list);
	ice_foundation(&ifc->ice_foundation);
	ifc->advertised_address = ifa->advertised_address;
	ifc->spec = spec;
	ifc->logical = lif;

	g_hash_table_insert(lif->addr_hash, (void *) &ifc->spec->local_address, ifc);
}

void interfaces_init(GQueue *interfaces) {
	int i;
	GList *l;
	struct intf_config *ifa;
	sockfamily_t *fam;

	/* init everything */
	__logical_intf_name_family_hash = g_hash_table_new(__name_family_hash, __name_family_eq);
	__intf_spec_addr_type_hash = g_hash_table_new(__addr_type_hash, __addr_type_eq);

	for (i = 0; i < G_N_ELEMENTS(__preferred_lists_for_family); i++)
		g_queue_init(&__preferred_lists_for_family[i]);

	/* build primary lists first */
	for (l = interfaces->head; l; l = l->next) {
		ifa = l->data;
		__interface_append(ifa, ifa->local_address.addr.family);
	}

	/* then append to each other as lower-preference alternatives */
	for (i = 0; i < __SF_LAST; i++) {
		fam = get_socket_family_enum(i);
		for (l = interfaces->head; l; l = l->next) {
			ifa = l->data;
			if (ifa->local_address.addr.family == fam)
				continue;
			__interface_append(ifa, fam);
		}
	}
}

void interfaces_exclude_port(unsigned int port) {
	GList *vals, *l;
	struct intf_spec *spec;

	vals = g_hash_table_get_values(__intf_spec_addr_type_hash);

	for (l = vals; l; l = l->next) {
		spec = l->data;
		bit_array_set(spec->port_pool.ports_used, port);
	}

	g_list_free(vals);
}

struct local_intf *get_interface_address(const struct logical_intf *lif, sockfamily_t *fam) {
	const GQueue *q;

	if (!fam)
		return NULL;
	q = &lif->list;
	if (!q->head)
		return NULL;
	return q->head->data;
}

/* safety fallback */
struct local_intf *get_any_interface_address(const struct logical_intf *lif, sockfamily_t *fam) {
	struct local_intf *ifa;

	ifa = get_interface_address(lif, fam);
	if (ifa)
		return ifa;
	ifa = get_interface_address(lif, __get_socket_family_enum(SF_IP4));
	if (ifa)
		return ifa;
	return get_interface_address(lif, __get_socket_family_enum(SF_IP6));
}



/* XXX family specific? unify? */
static int get_port6(socket_t *r, unsigned int port, struct intf_spec *spec) {
	if (open_socket(r, SOCK_DGRAM, port, &spec->local_address.addr))
		return -1;

	return 0;
}

static int get_port(socket_t *r, unsigned int port, struct intf_spec *spec) {
	int ret;
	struct port_pool *pp;

	__C_DBG("attempting to open port %u", port);

	pp = &spec->port_pool;

	if (bit_array_set(pp->ports_used, port)) {
		__C_DBG("port %d in use", port);
		return -1;
	}
	__C_DBG("port %d locked", port);

	ret = get_port6(r, port, spec);

	if (ret) {
		__C_DBG("couldn't open port %d", port);
		bit_array_clear(pp->ports_used, port);
		return ret;
	}

	g_atomic_int_dec_and_test(&pp->free_ports);
	__C_DBG("%d free ports remaining on interface %s", pp->free_ports,
			sockaddr_print_buf(&spec->local_address.addr));

	return 0;
}

static void release_port(socket_t *r, struct intf_spec *spec) {
	unsigned int port = r->local.port;

	__C_DBG("trying to release port %u", port);

	if (close_socket(r) == 0) {
		__C_DBG("port %u is released", port);
		bit_array_clear(spec->port_pool.ports_used, port);
		g_atomic_int_inc(&spec->port_pool.free_ports);
	} else {
		__C_DBG("port %u is NOT released", port);
	}
}
static void free_port(socket_t *r, struct intf_spec *spec) {
	release_port(r, spec);
	g_slice_free1(sizeof(*r), r);
}



/* puts list of socket_t into "out" */
int __get_consecutive_ports(GQueue *out, unsigned int num_ports, unsigned int wanted_start_port,
		struct intf_spec *spec)
{
	int i, cycle = 0;
	socket_t *sk;
	int port;
	struct port_pool *pp;

	if (num_ports == 0)
		return 0;

	pp = &spec->port_pool;

	__C_DBG("wanted_start_port=%d", wanted_start_port);

	if (wanted_start_port > 0) {
		port = wanted_start_port;
		__C_DBG("port=%d", port);
	} else {
		port = g_atomic_int_get(&pp->last_used);
		__C_DBG("before randomization port=%d", port);
#if PORT_RANDOM_MIN && PORT_RANDOM_MAX
		port += PORT_RANDOM_MIN + (random() % (PORT_RANDOM_MAX - PORT_RANDOM_MIN));
#endif
		__C_DBG("after  randomization port=%d", port);
	}

	// debug msg if port is in the given interval
	if (bit_array_isset(pp->ports_used, port)) {
		__C_DBG("port %d is USED in port pool", port);
	} else {
		__C_DBG("port %d is NOOT USED in port pool", port);
	}

	while (1) {
		__C_DBG("cycle=%d, port=%d", cycle, port);
		if (!wanted_start_port) {
			if (port < pp->min)
				port = pp->min;
			if ((port & 1))
				port++;
		}

		for (i = 0; i < num_ports; i++) {
			sk = g_slice_alloc0(sizeof(*sk));
			// fd=0 is a valid file descriptor that may be closed
			// accidentally by free_port if previously bounded
			sk->fd = -1;
			g_queue_push_tail(out, sk);

			if (!wanted_start_port && port > pp->max) {
				port = 0;
				cycle++;
				goto release_restart;
			}

			if (get_port(sk, port++, spec))
				goto release_restart;
		}
		break;

release_restart:
		while ((sk = g_queue_pop_head(out)))
			free_port(sk, spec);

		if (cycle >= 2 || wanted_start_port > 0)
			goto fail;
	}

	/* success */
	g_atomic_int_set(&pp->last_used, port);

	__C_DBG("Opened ports %u.. on interface %s for media relay",
		((socket_t *) out->head->data)->local.port, sockaddr_print_buf(&spec->local_address.addr));
	return 0;

fail:
	ilog(LOG_ERR, "Failed to get %u consecutive ports on interface %s for media relay",
			num_ports, sockaddr_print_buf(&spec->local_address.addr));
	return -1;
}

/* puts a list of "struct intf_list" into "out", containing socket_t list */
int get_consecutive_ports(GQueue *out, unsigned int num_ports, const struct logical_intf *log) {
	GList *l;
	struct intf_list *il;
	const struct local_intf *loc;

	for (l = log->list.head; l; l = l->next) {
		loc = l->data;

		il = g_slice_alloc0(sizeof(*il));
		il->local_intf = loc;
		g_queue_push_tail(out, il);
		if (G_LIKELY(!__get_consecutive_ports(&il->list, num_ports, 0, loc->spec))) {
			// success - found available ports on local interfaces, so far
			continue;
		}

		// error - found at least one local interface with no ports available
		goto error_ports;
	}

	return 0;

error_ports:
	ilog(LOG_ERR, "Failed to get %d consecutive ports on all locals of logical '"STR_FORMAT"'",
		num_ports, STR_FMT(&log->name));

	// free all ports alloc'ed so far for the previous local interfaces
	while ((il = g_queue_pop_head(out))) {
		free_socket_intf_list(il);
	}

	return -1;
}
void free_socket_intf_list(struct intf_list *il) {
	socket_t *sock;

	while ((sock = g_queue_pop_head(&il->list)))
		free_port(sock, il->local_intf->spec);
	g_slice_free1(sizeof(*il), il);
}
void free_intf_list(struct intf_list *il) {
	g_queue_clear(&il->list);
	g_slice_free1(sizeof(*il), il);
}



/* called lock-free */
static void stream_fd_closed(int fd, void *p, uintptr_t u) {
	struct stream_fd *sfd = p;
	struct call *c;
	int i;
	socklen_t j;

	assert(sfd->socket.fd == fd);
	c = sfd->call;
	if (!c)
		return;

	j = sizeof(i);
	getsockopt(fd, SOL_SOCKET, SO_ERROR, &i, &j);
	ilog(LOG_WARNING, "Read error on media socket: %i (%s) -- closing call", i, strerror(i));

	call_destroy(c);
}



/* returns: 0 = not a muxed stream, 1 = muxed, RTP, 2 = muxed, RTCP */
static int rtcp_demux(str *s, struct call_media *media) {
	if (!MEDIA_ISSET(media, RTCP_MUX))
		return 0;
	return rtcp_demux_is_rtcp(s) ? 2 : 1;
}

static int call_avpf2avp_rtcp(str *s, struct packet_stream *stream) {
	return rtcp_avpf2avp(s);
}
static int call_avp2savp_rtp(str *s, struct packet_stream *stream) {
	return rtp_avp2savp(s, &stream->crypto);
}
static int call_avp2savp_rtcp(str *s, struct packet_stream *stream) {
	return rtcp_avp2savp(s, &stream->crypto);
}
static int call_savp2avp_rtp(str *s, struct packet_stream *stream) {
	return rtp_savp2avp(s, &stream->selected_sfd->crypto);
}
static int call_savp2avp_rtcp(str *s, struct packet_stream *stream) {
	return rtcp_savp2avp(s, &stream->selected_sfd->crypto);
}
static int call_savpf2avp_rtcp(str *s, struct packet_stream *stream) {
	int ret;
	ret = rtcp_savp2avp(s, &stream->selected_sfd->crypto);
	if (ret < 0)
		return ret;
	return rtcp_avpf2avp(s);
}


static int __k_null(struct rtpengine_srtp *s, struct packet_stream *stream) {
	*s = __res_null;
	return 0;
}
static int __k_srtp_crypt(struct rtpengine_srtp *s, struct crypto_context *c) {
	if (!c->params.crypto_suite)
		return -1;

	*s = (struct rtpengine_srtp) {
		.cipher		= c->params.crypto_suite->kernel_cipher,
		.hmac		= c->params.crypto_suite->kernel_hmac,
		.mki_len	= c->params.mki_len,
		.last_index	= c->last_index,
		.auth_tag_len	= c->params.crypto_suite->srtp_auth_tag,
	};
	if (c->params.mki_len)
		memcpy(s->mki, c->params.mki, c->params.mki_len);
	memcpy(s->master_key, c->params.master_key, c->params.crypto_suite->master_key_len);
	memcpy(s->master_salt, c->params.master_salt, c->params.crypto_suite->master_salt_len);

	if (c->params.session_params.unencrypted_srtp)
		s->cipher = REC_NULL;
	if (c->params.session_params.unauthenticated_srtp)
		s->auth_tag_len = 0;

	return 0;
}
static int __k_srtp_encrypt(struct rtpengine_srtp *s, struct packet_stream *stream) {
	return __k_srtp_crypt(s, &stream->crypto);
}
static int __k_srtp_decrypt(struct rtpengine_srtp *s, struct packet_stream *stream) {
	return __k_srtp_crypt(s, &stream->selected_sfd->crypto);
}

INLINE void __re_address_translate_ep(struct re_address *o, const endpoint_t *ep) {
	ep->address.family->endpoint2kernel(o, ep);
}

static int __rtp_stats_pt_sort(const void *ap, const void *bp) {
	const struct rtp_stats *a = ap, *b = bp;

	if (a->payload_type < b->payload_type)
		return -1;
	if (a->payload_type > b->payload_type)
		return 1;
	return 0;
}


/* called with in_lock held */
void kernelize(struct packet_stream *stream) {
	struct rtpengine_target_info reti;
	struct call *call = stream->call;
	struct callmaster *cm = call->callmaster;
	struct packet_stream *sink = NULL;
	const char *nk_warn_msg;

	if (PS_ISSET(stream, KERNELIZED))
		return;
	if (cm->conf.kernelid < 0)
		goto no_kernel;
	nk_warn_msg = "interface to kernel module not open";
	if (cm->conf.kernelfd < 0)
		goto no_kernel_warn;
	if (!PS_ISSET(stream, RTP))
		goto no_kernel;
	if (!stream->selected_sfd)
		goto no_kernel;

        ilog(LOG_INFO, "Kernelizing media stream: %s:%d", sockaddr_print_buf(&stream->endpoint.address), stream->endpoint.port);

	sink = packet_stream_sink(stream);
	if (!sink) {
		ilog(LOG_WARNING, "Attempt to kernelize stream without sink");
		goto no_kernel;
	}

	determine_handler(stream, sink);

	if (is_addr_unspecified(&sink->advertised_endpoint.address)
			|| !sink->advertised_endpoint.port)
		goto no_kernel;
	nk_warn_msg = "protocol not supported by kernel module";
	if (!stream->handler->in->kernel
			|| !stream->handler->out->kernel)
		goto no_kernel_warn;

	ZERO(reti);

	if (PS_ISSET2(stream, STRICT_SOURCE, MEDIA_HANDOVER)) {
		mutex_lock(&stream->out_lock);
		__re_address_translate_ep(&reti.expected_src, &stream->endpoint);
		mutex_unlock(&stream->out_lock);
		if (PS_ISSET(stream, STRICT_SOURCE))
			reti.src_mismatch = MSM_DROP;
		else if (PS_ISSET(stream, MEDIA_HANDOVER))
			reti.src_mismatch = MSM_PROPAGATE;
	}

	mutex_lock(&sink->out_lock);

	__re_address_translate_ep(&reti.local, &stream->selected_sfd->socket.local);
	reti.tos = call->tos;
	reti.rtcp_mux = MEDIA_ISSET(stream->media, RTCP_MUX);
	reti.dtls = MEDIA_ISSET(stream->media, DTLS);
	reti.stun = stream->media->ice_agent ? 1 : 0;

	__re_address_translate_ep(&reti.dst_addr, &sink->endpoint);
	__re_address_translate_ep(&reti.src_addr, &sink->selected_sfd->socket.local);
	reti.ssrc = sink->crypto.ssrc;

	stream->handler->in->kernel(&reti.decrypt, stream);
	stream->handler->out->kernel(&reti.encrypt, sink);

	mutex_unlock(&sink->out_lock);

	nk_warn_msg = "encryption cipher or HMAC not supported by kernel module";
	if (!reti.encrypt.cipher || !reti.encrypt.hmac)
		goto no_kernel_warn;
	nk_warn_msg = "decryption cipher or HMAC not supported by kernel module";
	if (!reti.decrypt.cipher || !reti.decrypt.hmac)
		goto no_kernel_warn;

	ZERO(stream->kernel_stats);

	if (stream->media->protocol && stream->media->protocol->rtp) {
		GList *values, *l;
		struct rtp_stats *rs;

		reti.rtp = 1;
		values = g_hash_table_get_values(stream->rtp_stats);
		values = g_list_sort(values, __rtp_stats_pt_sort);
		for (l = values; l; l = l->next) {
			if (reti.num_payload_types >= G_N_ELEMENTS(reti.payload_types)) {
				ilog(LOG_WARNING, "Too many RTP payload types for kernel module");
				break;
			}
			rs = l->data;
			reti.payload_types[reti.num_payload_types++] = rs->payload_type;
		}
		g_list_free(values);
	}

	kernel_add_stream(cm->conf.kernelfd, &reti, 0);
	PS_SET(stream, KERNELIZED);

	return;

no_kernel_warn:
	ilog(LOG_WARNING, "No support for kernel packet forwarding available (%s)", nk_warn_msg);
no_kernel:
	PS_SET(stream, KERNELIZED);
	PS_SET(stream, NO_KERNEL_SUPPORT);
}

/* must be called with in_lock held or call->master_lock held in W */
void __unkernelize(struct packet_stream *p) {
	struct re_address rea;

	if (!PS_ISSET(p, KERNELIZED))
		return;
	if (PS_ISSET(p, NO_KERNEL_SUPPORT))
		return;

	if (p->call->callmaster->conf.kernelfd >= 0) {
		__re_address_translate_ep(&rea, &p->selected_sfd->socket.local);
		kernel_del_stream(p->call->callmaster->conf.kernelfd, &rea);
	}

	PS_CLEAR(p, KERNELIZED);
}


void __stream_unconfirm(struct packet_stream *ps) {
	__unkernelize(ps);
	PS_CLEAR(ps, CONFIRMED);
	ps->handler = NULL;
}
static void stream_unconfirm(struct packet_stream *ps) {
	if (!ps)
		return;
	mutex_lock(&ps->in_lock);
	__stream_unconfirm(ps);
	mutex_unlock(&ps->in_lock);
}
void unkernelize(struct packet_stream *ps) {
	if (!ps)
		return;
	mutex_lock(&ps->in_lock);
	__unkernelize(ps);
	mutex_unlock(&ps->in_lock);
}



/* must be called with call->master_lock held in R, and in->in_lock held */
static void determine_handler(struct packet_stream *in, const struct packet_stream *out) {
	const struct streamhandler **sh_pp, *sh;
	const struct streamhandler ***matrix;

	if (in->handler)
		return;
	if (MEDIA_ISSET(in->media, PASSTHRU))
		goto noop;

	if (!in->media->protocol)
		goto err;
	if (!out->media->protocol)
		goto err;

	matrix = __sh_matrix;
	if (MEDIA_ISSET(in->media, DTLS) || MEDIA_ISSET(out->media, DTLS))
		matrix = __sh_matrix_recrypt;
	else if (in->media->protocol->srtp && out->media->protocol->srtp
			&& in->selected_sfd && out->selected_sfd
			&& (crypto_params_cmp(&in->crypto.params, &out->selected_sfd->crypto.params)
				|| crypto_params_cmp(&out->crypto.params, &in->selected_sfd->crypto.params)))
		matrix = __sh_matrix_recrypt;


	sh_pp = matrix[in->media->protocol->index];
	if (!sh_pp)
		goto err;
	sh = sh_pp[out->media->protocol->index];
	if (!sh)
		goto err;
	in->handler = sh;

	return;

err:
	ilog(LOG_WARNING, "Unknown transport protocol encountered");
noop:
	in->handler = &__sh_noop;
	return;
}


/* XXX split this function into pieces */
/* called lock-free */
static int stream_packet(struct stream_fd *sfd, str *s, const endpoint_t *fsin) {
	struct packet_stream *stream,
			     *sink = NULL,
			     *in_srtp, *out_srtp;
	struct call_media *media;
	int ret = 0, update = 0, stun_ret = 0, handler_ret = 0, muxed_rtcp = 0, rtcp = 0,
	    unk = 0;
	int i;
	struct call *call;
	struct callmaster *cm;
	/*unsigned char cc;*/
	struct endpoint endpoint;
	rewrite_func rwf_in, rwf_out;
	//struct local_intf *loc_addr;
	struct rtp_header *rtp_h;
	struct rtp_stats *rtp_s;

	call = sfd->call;
	cm = call->callmaster;

	rwlock_lock_r(&call->master_lock);

	stream = sfd->stream;
	if (!stream)
		goto unlock_out;
	__C_DBG("Try to Kernelizing media stream: %s:%d", sockaddr_print_buf(&stream->endpoint.address), stream->endpoint.port);


	media = stream->media;

	if (!stream->selected_sfd)
		goto unlock_out;


	/* demux other protocols running on this port */

	if (MEDIA_ISSET(media, DTLS) && is_dtls(s)) {
		mutex_lock(&stream->in_lock);
		ret = dtls(stream, s, fsin);
		mutex_unlock(&stream->in_lock);
		if (!ret)
			goto unlock_out;
	}

	if (media->ice_agent && is_stun(s)) {
		stun_ret = stun(s, sfd, fsin);
		if (!stun_ret)
			goto unlock_out;
		if (stun_ret == 1) {
			call_media_state_machine(media);
			mutex_lock(&stream->in_lock); /* for the jump */
			goto kernel_check;
		}
		else /* not an stun packet */
			stun_ret = 0;
	}

#if RTP_LOOP_PROTECT
	mutex_lock(&stream->in_lock);

	for (i = 0; i < RTP_LOOP_PACKETS; i++) {
		if (stream->lp_buf[i].len != s->len)
			continue;
		if (memcmp(stream->lp_buf[i].buf, s->s, MIN(s->len, RTP_LOOP_PROTECT)))
			continue;

		__C_DBG("packet dupe");
		if (stream->lp_count >= RTP_LOOP_MAX_COUNT) {
			ilog(LOG_WARNING, "More than %d duplicate packets detected, dropping packet "
					"to avoid potential loop", RTP_LOOP_MAX_COUNT);
			goto done;
		}

		stream->lp_count++;
		goto loop_ok;
	}

	/* not a dupe */
	stream->lp_count = 0;
	stream->lp_buf[stream->lp_idx].len = s->len;
	memcpy(stream->lp_buf[stream->lp_idx].buf, s->s, MIN(s->len, RTP_LOOP_PROTECT));
	stream->lp_idx = (stream->lp_idx + 1) % RTP_LOOP_PACKETS;
loop_ok:
	mutex_unlock(&stream->in_lock);
#endif


	/* demux RTCP */

	in_srtp = stream;
	sink = stream->rtp_sink;
	if (!sink && PS_ISSET(stream, RTCP)) {
		sink = stream->rtcp_sink;
		rtcp = 1;
	}
	else if (stream->rtcp_sink) {
		muxed_rtcp = rtcp_demux(s, media);
		if (muxed_rtcp == 2) {
			sink = stream->rtcp_sink;
			rtcp = 1;
			in_srtp = stream->rtcp_sibling;
		}
	}
	out_srtp = sink;
	if (rtcp && sink && sink->rtcp_sibling)
		out_srtp = sink->rtcp_sibling;


	/* stats per RTP payload type */

	if (media->protocol && media->protocol->rtp && !rtcp && !rtp_payload(&rtp_h, NULL, s)) {
		i = (rtp_h->m_pt & 0x7f);

		rtp_s = g_hash_table_lookup(stream->rtp_stats, &i);
		if (!rtp_s) {
			ilog(LOG_WARNING | LOG_FLAG_LIMIT,
					"RTP packet with unknown payload type %u received", i);
			atomic64_inc(&stream->stats.errors);
			atomic64_inc(&cm->statsps.errors);
		}

		else {
			atomic64_inc(&rtp_s->packets);
			atomic64_add(&rtp_s->bytes, s->len);
		}
	}


	/* do we have somewhere to forward it to? */

	if (!sink || !sink->selected_sfd || !out_srtp->selected_sfd || !in_srtp->selected_sfd) {
		ilog(LOG_WARNING, "RTP packet from %s discarded", endpoint_print_buf(fsin));
		atomic64_inc(&stream->stats.errors);
		atomic64_inc(&cm->statsps.errors);
		goto unlock_out;
	}


	/* transcoding stuff, in and out */

	mutex_lock(&in_srtp->in_lock);

	determine_handler(in_srtp, sink);

	if (!rtcp) {
		rwf_in = in_srtp->handler->in->rtp;
		rwf_out = in_srtp->handler->out->rtp;
	}
	else {
		rwf_in = in_srtp->handler->in->rtcp;
		rwf_out = in_srtp->handler->out->rtcp;
	}

	mutex_lock(&out_srtp->out_lock);

	/* return values are: 0 = forward packet, -1 = error/dont forward,
	 * 1 = forward and push update to redis */
	if (rwf_in)
		handler_ret = rwf_in(s, in_srtp);
	if (handler_ret >= 0) {
		if (rtcp && _log_facility_rtcp)
			parse_and_log_rtcp_report(sfd, s->s, s->len);
		if (rwf_out)
			handler_ret += rwf_out(s, out_srtp);
	}

	if (handler_ret > 0) {
		__unkernelize(stream);
		update = 1;
	}

	mutex_unlock(&out_srtp->out_lock);
	mutex_unlock(&in_srtp->in_lock);


	/* endpoint address handling */

	mutex_lock(&stream->in_lock);

	/* we're OK to (potentially) use the source address of this packet as destination
	 * in the other direction. */
	/* if the other side hasn't been signalled yet, just forward the packet */
	if (!PS_ISSET(stream, FILLED)) {
		__C_DBG("stream %s:%d not FILLED", sockaddr_print_buf(&stream->endpoint.address), stream->endpoint.port);
		goto forward;
	}

	/* do not pay attention to source addresses of incoming packets for asymmetric streams */
	if (MEDIA_ISSET(media, ASYMMETRIC))
		PS_SET(stream, CONFIRMED);

	/* if we have already updated the endpoint in the past ... */
	if (PS_ISSET(stream, CONFIRMED)) {
		/* see if we need to compare the source address with the known endpoint */
		if (PS_ISSET2(stream, STRICT_SOURCE, MEDIA_HANDOVER)) {
			endpoint = *fsin;
			mutex_lock(&stream->out_lock);

			int tmp = memcmp(&endpoint, &stream->endpoint, sizeof(endpoint));
			if (tmp && PS_ISSET(stream, MEDIA_HANDOVER)) {
				/* out_lock remains locked */
				ilog(LOG_INFO, "Peer address changed to %s", endpoint_print_buf(fsin));
				unk = 1;
				goto update_addr;
			}

			mutex_unlock(&stream->out_lock);

			if (tmp && PS_ISSET(stream, STRICT_SOURCE)) {
				ilog(LOG_INFO, "Drop due to strict-source attribute; got %s:%d, expected %s:%d",
					sockaddr_print_buf(&endpoint.address), endpoint.port,
					sockaddr_print_buf(&stream->endpoint.address), stream->endpoint.port);
				atomic64_inc(&stream->stats.errors);
				goto drop;
			}
		}
		goto kernel_check;
	}

	/* wait at least 3 seconds after last signal before committing to a particular
	 * endpoint address */
	if (!call->last_signal || poller_now <= call->last_signal + 3)
		goto update_peerinfo;

	ilog(LOG_INFO, "Confirmed peer address as %s", endpoint_print_buf(fsin));

	PS_SET(stream, CONFIRMED);
	update = 1;

update_peerinfo:
	mutex_lock(&stream->out_lock);
update_addr:
	endpoint = stream->endpoint;
	stream->endpoint = *fsin;
	if (memcmp(&endpoint, &stream->endpoint, sizeof(endpoint)))
		update = 1;
	mutex_unlock(&stream->out_lock);

	/* check the destination address of the received packet against what we think our
	 * local interface to use is */
	if (sfd && stream->selected_sfd && sfd != stream->selected_sfd) {
		ilog(LOG_INFO, "Switching local interface to %s", endpoint_print_buf(&sfd->socket.local));
		stream->selected_sfd = sfd;
		update = 1;
	}


kernel_check:
	if (PS_ISSET(stream, NO_KERNEL_SUPPORT)) {
		__C_DBG("stream %s:%d NO_KERNEL_SUPPORT", sockaddr_print_buf(&stream->endpoint.address), stream->endpoint.port);
		goto forward;
	}

	if (!PS_ISSET(stream, CONFIRMED)) {
		__C_DBG("stream %s:%d not CONFIRMED", sockaddr_print_buf(&stream->endpoint.address), stream->endpoint.port);
		goto forward;
	}

	if (!sink) {
		__C_DBG("sink is NULL for stream %s:%d", sockaddr_print_buf(&stream->endpoint.address), stream->endpoint.port);
		goto forward;
	}

	if (!PS_ISSET(sink, CONFIRMED)) {
		__C_DBG("sink not CONFIRMED for stream %s:%d", sockaddr_print_buf(&stream->endpoint.address), stream->endpoint.port);
		goto forward;
	}

	if (!PS_ISSET(sink, FILLED)) {
		__C_DBG("sink not FILLED for stream %s:%d", sockaddr_print_buf(&stream->endpoint.address), stream->endpoint.port);
		goto forward;
	}

	kernelize(stream);

forward:
	if (sink)
		mutex_lock(&sink->out_lock);

	if (!sink
			|| !sink->advertised_endpoint.port
			|| (is_addr_unspecified(&sink->advertised_endpoint.address)
				&& !is_trickle_ice_address(&sink->advertised_endpoint))
			|| stun_ret || handler_ret < 0)
		goto drop;

	ret = socket_sendto(&sink->selected_sfd->socket, s->s, s->len, &sink->endpoint);
	__C_DBG("Forward to sink endpoint: %s:%d", sockaddr_print_buf(&sink->endpoint.address), sink->endpoint.port);

	mutex_unlock(&sink->out_lock);

	if (ret == -1) {
		ret = -errno;
                ilog(LOG_DEBUG,"Error when sending message. Error: %s",strerror(errno));
		atomic64_inc(&stream->stats.errors);
		atomic64_inc(&cm->statsps.errors);
		goto out;
	}

	sink = NULL;

drop:
	if (sink)
		mutex_unlock(&sink->out_lock);
	ret = 0;
	atomic64_inc(&stream->stats.packets);
	atomic64_add(&stream->stats.bytes, s->len);
	atomic64_set(&stream->last_packet, poller_now);
	atomic64_inc(&cm->statsps.packets);
	atomic64_add(&cm->statsps.bytes, s->len);

out:
	if (ret == 0 && update)
		ret = 1;

done:
	if (unk)
		__stream_unconfirm(stream);
	mutex_unlock(&stream->in_lock);
	if (unk) {
		stream_unconfirm(stream->rtp_sink);
		stream_unconfirm(stream->rtcp_sink);
	}
unlock_out:
	rwlock_unlock_r(&call->master_lock);

	return ret;
}




static void stream_fd_readable(int fd, void *p, uintptr_t u) {
	struct stream_fd *sfd = p;
	char buf[RTP_BUFFER_SIZE];
	int ret, iters;
	int update = 0;
	struct call *ca;
	str s;
	endpoint_t ep;

	if (sfd->socket.fd != fd)
		goto out;

	log_info_stream_fd(sfd);

	for (iters = 0; ; iters++) {
#if MAX_RECV_ITERS
		if (iters >= MAX_RECV_ITERS) {
			ilog(LOG_ERROR, "Too many packets in UDP receive queue (more than %d), "
					"aborting loop. Dropped packets possible", iters);
			break;
		}
#endif

		ret = socket_recvfrom(&sfd->socket, buf + RTP_BUFFER_HEAD_ROOM, MAX_RTP_PACKET_SIZE, &ep);

		if (ret < 0) {
			if (errno == EINTR)
				continue;
			if (errno == EAGAIN || errno == EWOULDBLOCK)
				break;
			stream_fd_closed(fd, sfd, 0);
			goto done;
		}
		if (ret >= MAX_RTP_PACKET_SIZE)
			ilog(LOG_WARNING, "UDP packet possibly truncated");

		str_init_len(&s, buf + RTP_BUFFER_HEAD_ROOM, ret);
		ret = stream_packet(sfd, &s, &ep);
		if (ret < 0) {
			ilog(LOG_WARNING, "Write error on RTP socket: %s", strerror(-ret));
			call_destroy(sfd->call);
			goto done;
		}
		if (ret == 1)
			update = 1;
	}

out:
	ca = sfd->call ? : NULL;

<<<<<<< HEAD
	if (ca && update) {
		if (ca->callmaster->conf.redis_write) {
			redis_update(ca, ca->callmaster->conf.redis, ANY_REDIS_ROLE, OP_OTHER);
		} else if (ca->callmaster->conf.redis) {
			redis_update(ca, ca->callmaster->conf.redis, MASTER_REDIS_ROLE, OP_OTHER);
		}
	}
=======
	if (ca && update)
		redis_update(ca, ca->callmaster->conf.redis_write);
>>>>>>> 47a9564f
done:
	log_info_clear();
}




static void stream_fd_free(void *p) {
	struct stream_fd *f = p;

	release_port(&f->socket, f->local_intf->spec);
	crypto_cleanup(&f->crypto);
	dtls_connection_cleanup(&f->dtls);

	obj_put(f->call);
}

struct stream_fd *stream_fd_new(socket_t *fd, struct call *call, const struct local_intf *lif) {
	struct stream_fd *sfd;
	struct poller_item pi;
	struct poller *po = call->callmaster->poller;

	sfd = obj_alloc0("stream_fd", sizeof(*sfd), stream_fd_free);
	sfd->unique_id = g_queue_get_length(&call->stream_fds);
	sfd->socket = *fd;
	sfd->call = obj_get(call);
	sfd->local_intf = lif;
	g_queue_push_tail(&call->stream_fds, sfd); /* hand over ref */
	g_slice_free1(sizeof(*fd), fd); /* moved into sfd, thus free */

	__C_DBG("stream_fd_new localport=%d", sfd->socket.local.port);

	ZERO(pi);
	pi.fd = sfd->socket.fd;
	pi.obj = &sfd->obj;
	pi.readable = stream_fd_readable;
	pi.closed = stream_fd_closed;

	poller_add_item(po, &pi);

	return sfd;
}<|MERGE_RESOLUTION|>--- conflicted
+++ resolved
@@ -1395,18 +1395,8 @@
 out:
 	ca = sfd->call ? : NULL;
 
-<<<<<<< HEAD
-	if (ca && update) {
-		if (ca->callmaster->conf.redis_write) {
-			redis_update(ca, ca->callmaster->conf.redis, ANY_REDIS_ROLE, OP_OTHER);
-		} else if (ca->callmaster->conf.redis) {
-			redis_update(ca, ca->callmaster->conf.redis, MASTER_REDIS_ROLE, OP_OTHER);
-		}
-	}
-=======
 	if (ca && update)
 		redis_update(ca, ca->callmaster->conf.redis_write);
->>>>>>> 47a9564f
 done:
 	log_info_clear();
 }
