--- conflicted
+++ resolved
@@ -14,12 +14,9 @@
 #include "call.h"
 #include "cli.h"
 #include "socket.h"
-<<<<<<< HEAD
 #include "redis.h"
-=======
 #include "control_ng.h"
 #include "media_socket.h"
->>>>>>> 0206f09b
 
 #include "rtpengine_config.h"
 
