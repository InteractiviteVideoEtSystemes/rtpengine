--- conflicted
+++ resolved
@@ -148,10 +148,6 @@
                if (PS_ISSET(ps, FALLBACK_RTCP))
                    continue;
 
-<<<<<<< HEAD
-               printlen = snprintf(replybuffer,(outbufend-replybuffer), "------ Media #%u, port %5u <> %15s:%-5hu%s, "
-                    "%llu p, %llu b, %llu e, %llu last_packet\n",
-=======
 #if (RE_HAS_MEASUREDELAY)
                if (!PS_ISSET(ps, RTP) && PS_ISSET(ps, RTCP)) {
                    printlen = snprintf(replybuffer,(outbufend-replybuffer), "------ Media #%u, port %5u <> %15s:%-5hu%s, "
@@ -167,7 +163,6 @@
                } else {
                printlen = snprintf(replybuffer,(outbufend-replybuffer), "------ Media #%u, port %5u <> %15s:%-5hu%s, "
                     "%llu p, %llu b, %llu e, %llu last_packet, %llu.%09llu delay_min, %llu.%09llu delay_avg, %llu.%09llu delay_max\n",
->>>>>>> 6d33ef76
                     md->index,
                     (unsigned int) (ps->sfd ? ps->sfd->fd.localport : 0),
                     smart_ntop_p_buf(&ps->endpoint.ip46), ps->endpoint.port,
@@ -175,9 +170,6 @@
                         (unsigned long long) ps->stats.packets,
                         (unsigned long long) ps->stats.bytes,
                         (unsigned long long) ps->stats.errors,
-<<<<<<< HEAD
-                        (unsigned long long) ps->last_packet);
-=======
                         (unsigned long long) ps->last_packet,
 						(unsigned long long) ps->stats.delay_min.tv_sec,
 						(unsigned long long) ps->stats.delay_min.tv_nsec,
@@ -198,7 +190,6 @@
                         (unsigned long long) ps->stats.errors,
                         (unsigned long long) ps->last_packet);
 #endif
->>>>>>> 6d33ef76
                ADJUSTLEN(printlen,outbufend,replybuffer);
            }
        }
