--- conflicted
+++ resolved
@@ -201,11 +201,11 @@
     setlogmask(previous);
 }
 
-<<<<<<< HEAD
 static unsigned int log_limiter_entry_hash(const void *p) {
 	const struct log_limiter_entry *lle = p;
 	return g_str_hash(lle->msg) ^ g_str_hash(lle->prefix);
 }
+
 static int log_limiter_entry_equal(const void *a, const void *b) {
 	const struct log_limiter_entry *A = a, *B = b;
 	if (!g_str_equal(A->msg, B->msg))
@@ -213,14 +213,14 @@
 	if (!g_str_equal(A->prefix, B->prefix))
 		return 0;
 	return 1;
-=======
+}
+
 void rtcplog(const char* cdrbuffer) {
     int previous;
     int mask = LOG_MASK (LOG_INFO);
     previous = setlogmask(mask);
     syslog(LOG_INFO | _log_facility_rtcp, "%s", cdrbuffer);
     setlogmask(previous);
->>>>>>> 1d1b8f21
 }
 
 void log_init() {
